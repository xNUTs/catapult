<!DOCTYPE html>
<!--
Copyright (c) 2015 The Chromium Authors. All rights reserved.
Use of this source code is governed by a BSD-style license that can be
found in the LICENSE file.
-->

<link rel="import" href="/perf_insights/function_handle.html">
<link rel="import" href="/tracing/base/range.html">
<link rel="import" href="/tracing/model/helpers/chrome_browser_helper.html">
<link rel="import" href="/tracing/model/helpers/chrome_renderer_helper.html">
<link rel="import" href="/tracing/value/value.html">

<script>
'use strict';

tr.exportTo('pie', function() {
  function mapStartupInfo(result, model) {
    var startupIRs = model.userModel.expectations.filter(function(ir) {
      return ir instanceof tr.model.um.LoadExpectation &&
             ir.initiatorTitle === tr.model.um.LOAD_SUBTYPE_NAMES.STARTUP;
    });
    // Find the Startup IRs in the browser and renderer processes.
    var ChromeBrowserHelper = tr.model.helpers.ChromeBrowserHelper;
    var ChromeRendererHelper = tr.model.helpers.ChromeRendererHelper;
    var browser_startup = new tr.b.Range();
    var renderer_startup = new tr.b.Range();
    startupIRs.forEach(function(ir) {
      ir.associatedEvents.toArray().forEach(function(event) {
        if (!event.getProcess)
          return;
        var process = event.getProcess();
        var end = event.start + event.duration;
        if (ChromeBrowserHelper.isBrowserProcess(process))
          event.addBoundsToRange(browser_startup);
        if (ChromeRendererHelper.isRenderProcess(process))
          event.addBoundsToRange(renderer_startup);
      });
    });

<<<<<<< HEAD
    results.addResult('startup_info', {
          'browserStartup': browser_startup,
          'rendererStartup': renderer_startup
        });
=======
    if (browser_startup.isEmpty && renderer_startup.isEmpty) {
      result.addPair('startup_info', null);
    } else {
      result.addPair(
          'startup_info',
          {
            'browserStartup': browser_startup,
            'rendererStartup': renderer_startup
          });
    }
>>>>>>> ee6c0303
  }

  pi.FunctionRegistry.register(mapStartupInfo);

  // Exporting for tests.
  return {
    mapStartupInfoForTest: mapStartupInfo
  };
});
</script><|MERGE_RESOLUTION|>--- conflicted
+++ resolved
@@ -38,12 +38,6 @@
       });
     });
 
-<<<<<<< HEAD
-    results.addResult('startup_info', {
-          'browserStartup': browser_startup,
-          'rendererStartup': renderer_startup
-        });
-=======
     if (browser_startup.isEmpty && renderer_startup.isEmpty) {
       result.addPair('startup_info', null);
     } else {
@@ -54,7 +48,6 @@
             'rendererStartup': renderer_startup
           });
     }
->>>>>>> ee6c0303
   }
 
   pi.FunctionRegistry.register(mapStartupInfo);
