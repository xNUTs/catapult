--- conflicted
+++ resolved
@@ -9,12 +9,7 @@
 <link rel="import" href="/tracing/ui/base/dom_helpers.html">
 <link rel="import" href="/tracing/ui/base/grouping_table.html">
 <link rel="import" href="/tracing/ui/base/overlay.html">
-<<<<<<< HEAD
-<link rel="import" href="/tracing/ui/analysis/tab_view.html">
 <link rel="import" href="/perf_insights/mre/map_results.html">
-=======
-<link rel="import" href="/perf_insights/results/results.html">
->>>>>>> 5652482e
 <link rel="import" href="/perf_insights/ui/reports/pi_report.html">
 <link rel="import" href="/perf_insights/ui/reports/rail_score_report.html">
 <link rel="import" href="/perf_insights/ui/reports/coverage_report.html">
@@ -79,12 +74,7 @@
         results = new tr.r.Results();
 
       var tabView = this.shadowRoot.querySelector('tr-ui-a-tab-view');
-<<<<<<< HEAD
       tabView.tabStripHeadingText = 1 + ' traces: ';
-=======
-      tabView.tabStripHeadingText = results.allCanonicalUrls.length +
-          ' traces: ';
->>>>>>> 5652482e
 
       var reports = tr.b.asArray(
           this.shadowRoot.querySelectorAll('.sub-report'));
