--- conflicted
+++ resolved
@@ -12,11 +12,6 @@
 <link rel="import" href="/tracing/ui/base/table.html">
 <link rel="import" href="/tracing/ui/units/time_duration_span.html">
 <link rel="import" href="/tracing/ui/units/histogram_span.html">
-<<<<<<< HEAD
-<link rel="import" href="/perf_insights/mre/map_results.html">
-<link rel="import" href="/perf_insights/ui/caching_column.html">
-=======
->>>>>>> ee6c0303
 <link rel="import" href="/perf_insights/ui/reports/pi_report.html">
 <link rel="import" href="/perf_insights/ui/trace_link_list.html">
 <link rel="import" href="/perf_insights/mappers/slice_cost.html">
@@ -251,18 +246,6 @@
       table.sortDescending = true;
 
       var allSliceCosts = [];
-<<<<<<< HEAD
-      tr.b.iterItems(results.results, function(name, result) {
-        result = result[0];
-        if (name != 'wr')
-          return;
-
-        result.sliceCosts.forEach(function(item) {
-          var sliceCostInfo = pi.m.SliceCostInfo.fromDict(item);
-          allSliceCosts.push({
-            canonicalurl: result.canonicalUrl,
-            sliceCostInfo: sliceCostInfo
-=======
       results.forEach(function(result) {
         tr.b.iterItems(result.pairs, function(name, value) {
           if (name != 'wr')
@@ -274,7 +257,6 @@
               canonicalurl: result.canonicalUrl,
               sliceCostInfo: sliceCostInfo
             });
->>>>>>> ee6c0303
           });
         });
       });
