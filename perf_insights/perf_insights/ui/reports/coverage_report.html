<!DOCTYPE html>
<!--
Copyright (c) 2015 The Chromium Authors. All rights reserved.
Use of this source code is governed by a BSD-style license that can be
found in the LICENSE file.
-->
<link rel="import" href="/tracing/ui/base/dom_helpers.html">
<link rel="import" href="/tracing/ui/base/overlay.html">
<link rel="import" href="/tracing/ui/base/table.html">
<link rel="import" href="/tracing/ui/units/time_duration_span.html">
<link rel="import" href="/perf_insights/mre/map_results.html">
<link rel="import" href="/perf_insights/ui/reports/pi_report.html">
<link rel="import" href="/perf_insights/ui/generic_results_view.html">
<link rel="import" href="/perf_insights/mappers/reduce.html">
<link rel="import" href="/perf_insights/mappers/slice_cost.html">

<polymer-element name="pi-ui-wr-coverage-report"
    extends="pi-ui-r-pi-report"
    map-function-href="/perf_insights/mappers/weather_report_map_function.html"
    map-function-name="weatherReportMapFunction"
    reduce-function-href="/perf_insights/reducers/weather_report_reduce_function.html"
    reduce-function-name="weatherReportReduceFunction">
  <template>
    <style>
      :host {
        display: flex;
        flex-direction: column;
      }
      top-controls {
        display: flex;
        flex: 0 0 auto;
        background-color: rgb(236, 236, 236);
        border-bottom: 1px solid #8e8e8e;
        padding: 4px;
      }
      #table {
        flex: 1 1 auto;
      }
    </style>
    <top-controls>
    </top-controls>
    <tr-ui-b-table id="table"></tr-ui-b-table>
  </template>
  <script>
  'use strict';

  Polymer({
    created: function() {
      this.mapResults_ = undefined;
    },

    get mapResults() {
      return this.mapResults_;
    },

    set mapResults(mapResults) {
      this.mapResults_ = mapResults;
      this.updateContents_();
    },

    updateContents_: function() {
      var table = this.$.table;

      var results = this.mapResults_;
      if (!results)
        results = new pi.mre.MapResults();

      var columns = this.createColumns_();
      table.tableColumns = columns;
      table.sortColumnIndex = 2;
      table.sortDescending = true;

      var allCoverageInfo = [];
      tr.b.iterItems(results.reduceResults, function(name, result) {
        if (name != 'wr')
          return;

        // TODO(vmpstr): Why is there no irCoverage here?
        if (!result.irCoverage) {
          allCoverageInfo.push({
<<<<<<< HEAD
            title: result.sourceURL + ' (no coverage)',
=======
            title: result.canonicalUrl + ' (no coverage)',
>>>>>>> 5652482e
            coverage: {
              associatedEventsCount: 'N/A',
              unassociatedEventsCount: 'N/A',
              coveredEventsCountRatio: 'N/A',
              associatedEventsCpuTimeMs: 'N/A',
              unassociatedEventsCpuTimeMs: 'N/A',
              coveredEventsCpuTimeRatio: 'N/A'
            }
          });
          return;
        }
        allCoverageInfo.push({
<<<<<<< HEAD
          title: result.sourceURL,
          coverage: result.irCoverage
=======
          title: result.canonicalUrl,
          coverage: result.value.irCoverage
>>>>>>> 5652482e
        });
      });

      table.tableRows = allCoverageInfo;
      table.rebuild();
    },

    createColumns_: function() {
      function formatMs(value) {
        var floatValue = parseFloat(value);
        if (isNaN(floatValue))
          return 'N/A';
        var span = document.createElement('tr-ui-u-time-duration-span');
        span.duration = floatValue;
        return span;
      }

      function formatPercent(value) {
        var floatValue = parseFloat(value);
        if (isNaN(floatValue))
          return 'N/A';
        return tr.b.u.Unit.byName.normalizedPercentage.format(floatValue);
      }

      function formatCount(value) {
        var intValue = parseInt(value);
        if (isNaN(intValue))
          return 'N/A';
        return intValue.toLocaleString();
      }

      var columns = [
        {
          title: 'Title',
          value: function(row) {
            return row.title;
          },
          width: '400px',
          cmp: function(a, b) {
            return a.title.localeCompare(b.title);
          }
        },
        {
          title: 'Total event count',
          value: function(row) {
            return formatCount(row.coverage.associatedEventsCount +
                               row.coverage.unassociatedEventsCount);
          },
          textAlign: 'right',
          cmp: function(a, b) {
            var aTotal = a.coverage.associatedEventsCount +
                         a.coverage.unassociatedEventsCount;
            var bTotal = b.coverage.associatedEventsCount +
                         b.coverage.unassociatedEventsCount;
            return tr.b.compareNumericWithNaNs(aTotal, bTotal);
          }
        },
        {
          title: 'Associated event percentage',
          value: function(row) {
            return formatPercent(row.coverage.coveredEventsCountRatio);
          },
          textAlign: 'right',
          cmp: function(a, b) {
            return tr.b.compareNumericWithNaNs(
                a.coverage.coveredEventsCountRatio,
                b.coverage.coveredEventsCountRatio);
          }
        },
        {
          title: 'Total event CPU time',
          value: function(row) {
            return formatMs(row.coverage.associatedEventsCpuTimeMs +
                            row.coverage.unassociatedEventsCpuTimeMs);
          },
          textAlign: 'right',
          cmp: function(a, b) {
            var aTotal = a.coverage.associatedEventsCpuTimeMs +
                         a.coverage.unassociatedEventsCpuTimeMs;
            var bTotal = b.coverage.associatedEventsCpuTimeMs +
                         b.coverage.unassociatedEventsCpuTimeMs;
            return tr.b.compareNumericWithNaNs(aTotal, bTotal);
          }
        },
        {
          title: 'Associated time percentage',
          value: function(row) {
            return formatPercent(row.coverage.coveredEventsCpuTimeRatio);
          },
          textAlign: 'right',
          cmp: function(a, b) {
            return tr.b.compareNumericWithNaNs(
                a.coverage.coveredEventsCpuTimeRatio,
                b.coverage.coveredEventsCpuTimeRatio);
          }
        }
      ];
      return columns;
    }
  });
  </script>
</polymer-element><|MERGE_RESOLUTION|>--- conflicted
+++ resolved
@@ -78,11 +78,7 @@
         // TODO(vmpstr): Why is there no irCoverage here?
         if (!result.irCoverage) {
           allCoverageInfo.push({
-<<<<<<< HEAD
-            title: result.sourceURL + ' (no coverage)',
-=======
             title: result.canonicalUrl + ' (no coverage)',
->>>>>>> 5652482e
             coverage: {
               associatedEventsCount: 'N/A',
               unassociatedEventsCount: 'N/A',
@@ -95,13 +91,8 @@
           return;
         }
         allCoverageInfo.push({
-<<<<<<< HEAD
-          title: result.sourceURL,
-          coverage: result.irCoverage
-=======
           title: result.canonicalUrl,
           coverage: result.value.irCoverage
->>>>>>> 5652482e
         });
       });
 
