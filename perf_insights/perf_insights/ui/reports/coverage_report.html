<!DOCTYPE html>
<!--
Copyright (c) 2015 The Chromium Authors. All rights reserved.
Use of this source code is governed by a BSD-style license that can be
found in the LICENSE file.
-->
<link rel="import" href="/tracing/ui/base/dom_helpers.html">
<link rel="import" href="/tracing/ui/base/overlay.html">
<link rel="import" href="/tracing/ui/base/table.html">
<link rel="import" href="/tracing/ui/units/time_duration_span.html">
<<<<<<< HEAD
<link rel="import" href="/perf_insights/mre/map_results.html">
=======
>>>>>>> ee6c0303
<link rel="import" href="/perf_insights/ui/reports/pi_report.html">
<link rel="import" href="/perf_insights/mappers/reduce.html">
<link rel="import" href="/perf_insights/mappers/slice_cost.html">

<polymer-element name="pi-ui-wr-coverage-report"
    extends="pi-ui-r-pi-report"
    map-function-href="/perf_insights/mappers/weather_report_map_function.html"
    map-function-name="weatherReportMapFunction"
    reduce-function-href="/perf_insights/reducers/weather_report_reduce_function.html"
    reduce-function-name="weatherReportReduceFunction">
  <template>
    <style>
      :host {
        display: flex;
        flex-direction: column;
      }
      top-controls {
        display: flex;
        flex: 0 0 auto;
        background-color: rgb(236, 236, 236);
        border-bottom: 1px solid #8e8e8e;
        padding: 4px;
      }
      #table {
        flex: 1 1 auto;
      }
    </style>
    <top-controls>
    </top-controls>
    <tr-ui-b-table id="table"></tr-ui-b-table>
  </template>
  <script>
  'use strict';

  Polymer({
    created: function() {
      this.mapResults_ = undefined;
    },

    get mapResults() {
      return this.mapResults_;
    },

    set mapResults(mapResults) {
      this.mapResults_ = mapResults;
      this.updateContents_();
    },

    updateContents_: function() {
      var table = this.$.table;

      var results = this.mapResults_;
      if (!results)
        results = new pi.mre.MapResults();

      var columns = this.createColumns_();
      table.tableColumns = columns;
      table.sortColumnIndex = 2;
      table.sortDescending = true;

      var allCoverageInfo = [];
<<<<<<< HEAD
      tr.b.iterItems(results.reduceResults, function(name, result) {
        if (name != 'wr')
          return;

        // TODO(vmpstr): Why is there no irCoverage here?
        if (!result.irCoverage) {
=======
      results.forEach(function(result) {
        // TODO(vmpstr): Why is there no irCoverage here?
        if (!result.pairs.wr.irCoverage) {
>>>>>>> ee6c0303
          allCoverageInfo.push({
            title: result.pairs.canonicalUrl + ' (no coverage)',
            coverage: {
              associatedEventsCount: 'N/A',
              unassociatedEventsCount: 'N/A',
              coveredEventsCountRatio: 'N/A',
              associatedEventsCpuTimeMs: 'N/A',
              unassociatedEventsCpuTimeMs: 'N/A',
              coveredEventsCpuTimeRatio: 'N/A'
            }
          });
          return;
        }
        allCoverageInfo.push({
          title: result.pairs.canonicalUrl,
          coverage: result.pairs.wr.irCoverage
        });
      });

      table.tableRows = allCoverageInfo;
      table.rebuild();
    },

    createColumns_: function() {
      function formatMs(value) {
        var floatValue = parseFloat(value);
        if (isNaN(floatValue))
          return 'N/A';
        var span = document.createElement('tr-ui-u-time-duration-span');
        span.duration = floatValue;
        return span;
      }

      function formatPercent(value) {
        var floatValue = parseFloat(value);
        if (isNaN(floatValue))
          return 'N/A';
        return tr.b.u.Unit.byName.normalizedPercentage.format(floatValue);
      }

      function formatCount(value) {
        var intValue = parseInt(value);
        if (isNaN(intValue))
          return 'N/A';
        return intValue.toLocaleString();
      }

      var columns = [
        {
          title: 'Title',
          value: function(row) {
            return row.title;
          },
          width: '400px',
          cmp: function(a, b) {
            return a.title.localeCompare(b.title);
          }
        },
        {
          title: 'Total event count',
          value: function(row) {
            return formatCount(row.coverage.associatedEventsCount +
                               row.coverage.unassociatedEventsCount);
          },
          textAlign: 'right',
          cmp: function(a, b) {
            var aTotal = a.coverage.associatedEventsCount +
                         a.coverage.unassociatedEventsCount;
            var bTotal = b.coverage.associatedEventsCount +
                         b.coverage.unassociatedEventsCount;
            return tr.b.compareNumericWithNaNs(aTotal, bTotal);
          }
        },
        {
          title: 'Associated event percentage',
          value: function(row) {
            return formatPercent(row.coverage.coveredEventsCountRatio);
          },
          textAlign: 'right',
          cmp: function(a, b) {
            return tr.b.compareNumericWithNaNs(
                a.coverage.coveredEventsCountRatio,
                b.coverage.coveredEventsCountRatio);
          }
        },
        {
          title: 'Total event CPU time',
          value: function(row) {
            return formatMs(row.coverage.associatedEventsCpuTimeMs +
                            row.coverage.unassociatedEventsCpuTimeMs);
          },
          textAlign: 'right',
          cmp: function(a, b) {
            var aTotal = a.coverage.associatedEventsCpuTimeMs +
                         a.coverage.unassociatedEventsCpuTimeMs;
            var bTotal = b.coverage.associatedEventsCpuTimeMs +
                         b.coverage.unassociatedEventsCpuTimeMs;
            return tr.b.compareNumericWithNaNs(aTotal, bTotal);
          }
        },
        {
          title: 'Associated time percentage',
          value: function(row) {
            return formatPercent(row.coverage.coveredEventsCpuTimeRatio);
          },
          textAlign: 'right',
          cmp: function(a, b) {
            return tr.b.compareNumericWithNaNs(
                a.coverage.coveredEventsCpuTimeRatio,
                b.coverage.coveredEventsCpuTimeRatio);
          }
        }
      ];
      return columns;
    }
  });
  </script>
</polymer-element><|MERGE_RESOLUTION|>--- conflicted
+++ resolved
@@ -8,10 +8,6 @@
 <link rel="import" href="/tracing/ui/base/overlay.html">
 <link rel="import" href="/tracing/ui/base/table.html">
 <link rel="import" href="/tracing/ui/units/time_duration_span.html">
-<<<<<<< HEAD
-<link rel="import" href="/perf_insights/mre/map_results.html">
-=======
->>>>>>> ee6c0303
 <link rel="import" href="/perf_insights/ui/reports/pi_report.html">
 <link rel="import" href="/perf_insights/mappers/reduce.html">
 <link rel="import" href="/perf_insights/mappers/slice_cost.html">
@@ -73,18 +69,9 @@
       table.sortDescending = true;
 
       var allCoverageInfo = [];
-<<<<<<< HEAD
-      tr.b.iterItems(results.reduceResults, function(name, result) {
-        if (name != 'wr')
-          return;
-
-        // TODO(vmpstr): Why is there no irCoverage here?
-        if (!result.irCoverage) {
-=======
       results.forEach(function(result) {
         // TODO(vmpstr): Why is there no irCoverage here?
         if (!result.pairs.wr.irCoverage) {
->>>>>>> ee6c0303
           allCoverageInfo.push({
             title: result.pairs.canonicalUrl + ' (no coverage)',
             coverage: {
