--- conflicted
+++ resolved
@@ -105,13 +105,8 @@
       tr.b.dictionaryValues(results.results['wr']).map(function(result) {
         if (!result.irTree)
           return;
-<<<<<<< HEAD
         var sourceInfo = new tr.model.source_info.SourceInfo(result.sourceURL);
         this.addToHistograms_(railScoreHistograms, result.irTree, sourceInfo);
-=======
-        this.addToHistograms_(railScoreHistograms, v.value.irTree,
-                              v.canonicalUrl);
->>>>>>> 5652482e
       }.bind(this));
 
       if (!railScoreHistograms.histogram)
@@ -194,11 +189,7 @@
       var urlSet = [];
       bins.forEach(function(bin) {
         bin.sourceInfos.forEach(function(sourceInfo) {
-<<<<<<< HEAD
           urlSet[sourceInfo.file] = 1;
-=======
-          urlSet[sourceInfo] = 1;
->>>>>>> 5652482e
         });
       });
       urlSet = Object.keys(urlSet);
