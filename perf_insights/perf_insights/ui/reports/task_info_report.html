<!DOCTYPE html>
<!--
Copyright (c) 2015 The Chromium Authors. All rights reserved.
Use of this source code is governed by a BSD-style license that can be
found in the LICENSE file.
-->
<link rel="import" href="/tracing/base/iteration_helpers.html">
<link rel="import" href="/tracing/base/units/histogram.html">
<link rel="import" href="/tracing/ui/base/dom_helpers.html">
<link rel="import" href="/tracing/ui/base/grouping_table.html">
<link rel="import" href="/tracing/ui/base/overlay.html">
<link rel="import" href="/tracing/ui/base/table.html">
<link rel="import" href="/tracing/ui/units/histogram_span.html">
<link rel="import" href="/tracing/ui/units/time_duration_span.html">
<<<<<<< HEAD
<link rel="import" href="/perf_insights/mre/map_results.html">
=======
>>>>>>> ee6c0303
<link rel="import" href="/perf_insights/ui/caching_column.html">
<link rel="import" href="/perf_insights/ui/reports/pi_report.html">
<link rel="import" href="/perf_insights/ui/trace_link_list.html">
<link rel="import" href="/perf_insights/mappers/reduce.html">
<link rel="import" href="/perf_insights/mappers/slice_cost.html">

<polymer-element name="pi-ui-r-task-info-report"
    extends="pi-ui-r-pi-report"
    map-function-href="/perf_insights/mappers/task_info_map_function.html"
    map-function-name="taskInfoMapFunction">
  <template>
    <style>
      :host {
        display: flex;
        flex-direction: column;
      }
      top-controls {
        display: flex;
        flex: 0 0 auto;
        background-color: rgb(236, 236, 236);
        border-bottom: 1px solid #8e8e8e;
        padding: 4px;
      }
      #histogram {
        flex: 1 1 auto;
        max-width: 400px;
      }
      #links {
        min-height: 200px;
      }
      h2 {
        font-size: 12pt;
      }
      #table {
        flex: 1 1 auto;
      }
    </style>
    <tr-ui-b-grouping-table id="table"></tr-ui-b-grouping-table>
    <h2>Histogram</h2>
    <tr-ui-u-histogram-span id="histogram"></tr-ui-u-histogram-span>
    <h2>Links</h2>
    <pi-ui-trace-link-list id="links"></pi-ui-trace-link-list>
  </template>
  <script>
  'use strict';

  Polymer({
    created: function() {
      this.mapResults_ = undefined;
    },

    ready: function() {
      this.$.table.addEventListener('selection-changed',
          function(tableEvent) {
        tableEvent.stopPropagation();
        this.setHistogramBasedOnSelection_();
      }.bind(this));
      var histogram = this.$.histogram;
      histogram.addEventListener('brushed-bins-changed',
          this.onBrushedBinsChanged_.bind(this));
    },

    onBrushedBinsChanged_: function(event) {
      event.stopPropagation();
      this.setTraceURLsFromBins_(this.$.histogram.brushedBins);
    },

    setTraceURLsFromBins_: function(bins) {
      var urlSet = [];
      bins.forEach(function(bin) {
        bin.sourceInfos.forEach(function(sourceInfo) {
          urlSet[sourceInfo.url] = 1;
        });
      });
      urlSet = Object.keys(urlSet);
      urlSet.sort();
      this.$.links.setTraceUrls(urlSet);
    },

    get mapResults() {
      return this.mapResults_;
    },

    set mapResults(mapResults) {
      this.mapResults_ = mapResults;
      this.updateContents_();
    },

    updateContents_: function() {
      var table = this.$.table;

      var results = this.mapResults_;
      if (!results)
        results = [];

      var columns = this.createColumns_();
      table.tableColumns = columns;
      table.sortColumnIndex = 3;
      table.sortDescending = true;

      var rows = [];
<<<<<<< HEAD
      results.results['wr'].forEach(function(result) {
        for (var process in result) {
          for (var thread in result[process]) {
            rows.push({
              process: process,
              thread: thread,
              type: 'wr',
              histogram:
                  tr.b.u.Histogram.fromDict(result[process][thread])
            });
=======
      results.forEach(function(result) {
        tr.b.iterItems(result.pairs, function(name, info) {
          for (var process in info) {
            for (var thread in info[process]) {
              rows.push({
                process: process,
                thread: thread,
                type: name,
                histogram:
                    tr.b.u.Histogram.fromDict(info[process][thread])
              });
            }
>>>>>>> ee6c0303
          }
        });
      });

      var groupBy = [];
      groupBy.push(function(datum) {
        return datum.process;
      });
      groupBy.push(function(datum) {
        return datum.thread;
      });
      table.groupBy = groupBy;
      table.selectionMode = tr.ui.b.TableFormat.SelectionMode.CELL;
      table.dataToGroup = rows;
      table.selectedTableRow = table.tableRows[0];
      table.selectedColumnIndex = 2;
      table.rebuild();
      this.setHistogramBasedOnSelection_();
    },

    createColumns_: function() {
      var columns = [{
          title: 'Title',
          value: function(row) {
            return row.title;
          },
          cmp: function(a, b) {
            return a.title.localeCompare(b.title);
          },
          width: '500px'
        },
        this.createCachingColumn_('Avg. Time in queue', 'time_spent_in_queue'),
        this.createCachingColumn_('Avg. Self time',
            'time_spent_in_top_level_task'),
        this.createCachingColumn_('Avg. CPU time',
            'cpu_time_spent_in_top_level_task')
      ];

      return columns;
    },

    createCachingColumn_: function(title, type) {
      function averageFromHistograms(data) {
        var runningSum = 0;
        var numValues = 0;
        data.forEach(function(datum) {
          if (datum.type !== type)
            return;
          runningSum += datum.histogram.runningSum;
          numValues += datum.histogram.numValues;
        });
        var average = 0;
        if (numValues !== 0)
          average = runningSum / numValues;
        return tr.ui.units.createTimeDurationSpan(average);
      }

      var column = new pi.ui.CachingColumn(title, averageFromHistograms);
      column.type = type;
      column.textAlign = 'right';
      column.cmp = function(row0, row1) {
        return column.value(row0).duration - column.value(row1).duration;
      };
      return column;
    },

    setHistogramBasedOnSelection_: function() {
      var table = this.$.table;
      var selectedColumn = table.selectedColumnIndex;
      // Don't display a histogram if the user selects the title.
      if (selectedColumn === 0)
        return;

      var desiredType = table.tableColumns[selectedColumn].type;
      var histogram = undefined;
      table.selectedTableRow.data.forEach(function(datum) {
        if (datum.type !== desiredType)
          return;
        if (!histogram)
          histogram = datum.histogram.clone();
        else
          histogram.addHistogram(datum.histogram);
      });

      this.$.histogram.histogram = histogram;
      this.setTraceURLsFromBins_(this.$.histogram.histogram.allBins);
    }

  });
  </script>
</polymer-element><|MERGE_RESOLUTION|>--- conflicted
+++ resolved
@@ -12,10 +12,6 @@
 <link rel="import" href="/tracing/ui/base/table.html">
 <link rel="import" href="/tracing/ui/units/histogram_span.html">
 <link rel="import" href="/tracing/ui/units/time_duration_span.html">
-<<<<<<< HEAD
-<link rel="import" href="/perf_insights/mre/map_results.html">
-=======
->>>>>>> ee6c0303
 <link rel="import" href="/perf_insights/ui/caching_column.html">
 <link rel="import" href="/perf_insights/ui/reports/pi_report.html">
 <link rel="import" href="/perf_insights/ui/trace_link_list.html">
@@ -117,18 +113,6 @@
       table.sortDescending = true;
 
       var rows = [];
-<<<<<<< HEAD
-      results.results['wr'].forEach(function(result) {
-        for (var process in result) {
-          for (var thread in result[process]) {
-            rows.push({
-              process: process,
-              thread: thread,
-              type: 'wr',
-              histogram:
-                  tr.b.u.Histogram.fromDict(result[process][thread])
-            });
-=======
       results.forEach(function(result) {
         tr.b.iterItems(result.pairs, function(name, info) {
           for (var process in info) {
@@ -141,7 +125,6 @@
                     tr.b.u.Histogram.fromDict(info[process][thread])
               });
             }
->>>>>>> ee6c0303
           }
         });
       });
