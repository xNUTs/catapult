--- conflicted
+++ resolved
@@ -20,29 +20,8 @@
 from perf_insights.endpoints.cloud_mapper import cloud_helper
 
 
-<<<<<<< HEAD
 _DEFAULT_PARALLEL_DOWNLOADS = 64
 _DEFAULT_RETRIES = 3
-=======
-_DEFAULT_PARALLEL_DOWNLOADS = 16
-
-
-class EnvVarModifier(object):
-
-  def __init__(self, **kwargs):
-    self._vars = {}
-    self._kwargs = kwargs
-
-  def __enter__(self):
-    for k, v in self._kwargs.iteritems():
-      self._vars[k] = os.environ.get(k)
-      os.environ[k] = v
-    return self
-
-  def __exit__(self, *_):
-    for k, v in self._vars.iteritems():
-      os.environ[k] = v
->>>>>>> 5652482e
 
 
 def _is_devserver():
