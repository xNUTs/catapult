<!DOCTYPE html>
<!--
Copyright 2015 The Chromium Authors. All rights reserved.
Use of this source code is governed by a BSD-style license that can be
found in the LICENSE file.
-->
<link rel="import" href="/tracing/base/base.html">

<script>
'use strict';

tr.exportTo('pi.mre', function() {
<<<<<<< HEAD
  function Failure(job, functionHandle, traceHandle, failureTypeName,
                   description, stack) {
    this.job = job;
    this.functionHandle = functionHandle;
    this.traceHandle = traceHandle;
=======
  function Failure(job, functionHandleString, traceCanonicalUrl,
                   failureTypeName, description, stack) {
    this.job = job;
    this.functionHandleString = functionHandleString;
    this.traceCanonicalUrl = traceCanonicalUrl;
>>>>>>> ee6c0303
    this.failureTypeName = failureTypeName;
    this.description = description;
    this.stack = stack;
  }

  Failure.prototype = {
    asDict: function() {
<<<<<<< HEAD
      if (!this.traceHandle)
        var sourceURL = '';
      else
        var sourceURL = this.traceHandle.sourceURL;
      return {
        job: this.job.guid,
        function_handle: this.functionHandle.guid,
        trace_source_url: sourceURL,
        failure_type_name: this.failureTypeName,
=======
      // TODO(eakuefner): Serialize job once reduction is implemented.
      return {
        function_handle_string: this.functionHandleString,
        trace_canonical_url: this.traceCanonicalUrl,
        type: this.failureTypeName,
>>>>>>> ee6c0303
        description: this.description,
        stack: this.stack
      };
    }
  };

  Failure.fromDict = function(failureDict) {
    return new Failure(undefined, failureDict.function_handle_string,
                       failureDict.trace_canonical_url, failureDict.type,
                       failureDict.description, failureDict.stack);
  };

  return {
    Failure: Failure
  };
});

</script><|MERGE_RESOLUTION|>--- conflicted
+++ resolved
@@ -10,19 +10,11 @@
 'use strict';
 
 tr.exportTo('pi.mre', function() {
-<<<<<<< HEAD
-  function Failure(job, functionHandle, traceHandle, failureTypeName,
-                   description, stack) {
-    this.job = job;
-    this.functionHandle = functionHandle;
-    this.traceHandle = traceHandle;
-=======
   function Failure(job, functionHandleString, traceCanonicalUrl,
                    failureTypeName, description, stack) {
     this.job = job;
     this.functionHandleString = functionHandleString;
     this.traceCanonicalUrl = traceCanonicalUrl;
->>>>>>> ee6c0303
     this.failureTypeName = failureTypeName;
     this.description = description;
     this.stack = stack;
@@ -30,23 +22,11 @@
 
   Failure.prototype = {
     asDict: function() {
-<<<<<<< HEAD
-      if (!this.traceHandle)
-        var sourceURL = '';
-      else
-        var sourceURL = this.traceHandle.sourceURL;
       return {
         job: this.job.guid,
-        function_handle: this.functionHandle.guid,
-        trace_source_url: sourceURL,
-        failure_type_name: this.failureTypeName,
-=======
-      // TODO(eakuefner): Serialize job once reduction is implemented.
-      return {
         function_handle_string: this.functionHandleString,
         trace_canonical_url: this.traceCanonicalUrl,
         type: this.failureTypeName,
->>>>>>> ee6c0303
         description: this.description,
         stack: this.stack
       };
