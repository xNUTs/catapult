--- conflicted
+++ resolved
@@ -30,17 +30,10 @@
         self.failure_type_name, self.description, self.stack))
 
   def AsDict(self):
-<<<<<<< HEAD
-    return  {
+    return {
         'job_guid': self.job.guid,
         'function_handle_guid': self.function_handle.guid,
         'trace_handle_guid': self.trace_handle.guid,
-=======
-    return {
-        'job_guid': self.job_guid,
-        'function_handle_guid': self.function_handle_guid,
-        'trace_guid': self.trace_guid,
->>>>>>> 5652482e
         'failure_type_name': self.failure_type_name,
         'description': self.description,
         'stack': self.stack
