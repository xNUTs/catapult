--- conflicted
+++ resolved
@@ -101,16 +101,9 @@
   def _RunMultiThreaded(self):
     threads = []
     for _ in range(self._num_threads):
-<<<<<<< HEAD
         t = threading.Thread(target=self._ThreadMain)
         t.start()
         threads.append(t)
-=======
-      t = threading.Thread(target=self._ThreadMain)
-      t.setDaemon(True)
-      t.start()
-      threads.append(t)
->>>>>>> 5652482e
 
     while True:
       if self._stop:
