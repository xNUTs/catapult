# Copyright (c) 2015 The Chromium Authors. All rights reserved.
# Use of this source code is governed by a BSD-style license that can be
# found in the LICENSE file.
import argparse
import json
import os
<<<<<<< HEAD
import sys
import traceback

import perf_insights
from perf_insights import corpus_driver_cmdline
from perf_insights import corpus_query
from perf_insights import map_runner
from perf_insights.mre import function_handle
from perf_insights.mre import job as job_module
from perf_insights.mre import map_results
=======
import shutil
import tempfile

from perf_insights import cloud_storage
from perf_insights import map_runner
from perf_insights import function_handle
from perf_insights.mre import file_handle as file_handle_module
>>>>>>> 5652482e
from perf_insights.results import json_output_formatter


_DEFAULT_DESCRIPTION = """
Entry point for the cloud mapper. Please consider using
perf_insights/bin/map_traces for normal development."""


<<<<<<< HEAD
=======
def _ReadMapperGCSFile(url):
  file_handle, file_name = tempfile.mkstemp()
  try:
    cloud_storage.Copy(url, file_name)
  except cloud_storage.CloudStorageError as e:
    logging.info("Failed to copy: %s" % e)
    os.close(file_handle)
    os.unlink(file_name)
    file_name = None
  return file_name


def _ReadTracesGCSFile(url):
  file_handle, file_name = tempfile.mkstemp()
  file_urls = []
  try:
    cloud_storage.Copy(url, file_name)
    with open(file_name, 'r') as f:
      file_urls = json.loads(f.read())
  except cloud_storage.CloudStorageError as e:
    logging.info("Failed to copy: %s" % e)
  finally:
    os.close(file_handle)
    os.unlink(file_name)
  return file_urls


def _DownloadTraceHandles(url, temp_directory):
  trace_urls = _ReadTracesGCSFile(url)

  trace_handles = []
  for trace_url in trace_urls:
    th = file_handle_module.GCSFileHandle(trace_url, temp_directory)
    trace_handles.append(th)
  return trace_handles


>>>>>>> 5652482e
def Main(argv):
  parser = argparse.ArgumentParser(
      description=_DEFAULT_DESCRIPTION)
  corpus_driver_cmdline.AddArguments(parser)
  parser.add_argument('--map_function_handle')
  parser.add_argument('--reduce_function_handle')
  parser.add_argument('-o', '--output-file')

  args = parser.parse_args(argv[1:])
  corpus_driver = corpus_driver_cmdline.GetCorpusDriver(parser, args)
  query = corpus_query.CorpusQuery.FromString('True')

  if not args.output_file:
    parser.exit("No output file specified.")

  ofile = open(args.output_file, 'w')
  output_formatter = json_output_formatter.JSONOutputFormatter(ofile)

  try:
    job = None
    if args.map_function_handle:
      map_handle = function_handle.FunctionHandle.FromUserFriendlyString(
          args.map_function_handle)
      job = job_module.Job(map_handle, None)
    elif args.reduce_function_handle:
      reduce_handle = function_handle.FunctionHandle.FromUserFriendlyString(
          args.reduce_function_handle)
      job = job_module.Job(None, reduce_handle)
  except function_handle.UserFriendlyStringInvalidError:
    parser.error('Either mapper or reducer not specified.')

  try:
    trace_handles = corpus_driver.GetTraceHandlesMatchingQuery(query)
    runner = map_runner.MapRunner(trace_handles, job,
                                  stop_on_error=False,
                                  jobs=map_runner.AUTO_JOB_COUNT,
                                  output_formatters=[output_formatter])

    if args.map_function_handle:
      results = runner.RunMapper()
    elif args.reduce_function_handle:
      map_results_list = []
      # HACK: Maybe try to just pass in the trace handles instead
      for trace_handle in trace_handles:
        name = trace_handle._working_url.split('file://')[-1]
        with open(name, 'r') as f:
          try:
            map_dict = json.loads(f.read())
            map_results_list.append(map_results.MapResults.FromDict(map_dict))
          except ValueError:
            # TODO(simonhatch): Record this failure and pass along.
            pass

      results = runner.RunReducer([m.results for m in map_results_list])

    output_formatter.Format(results)

    return results
  finally:
    if ofile != sys.stdout:
      ofile.close()<|MERGE_RESOLUTION|>--- conflicted
+++ resolved
@@ -4,26 +4,13 @@
 import argparse
 import json
 import os
-<<<<<<< HEAD
-import sys
-import traceback
 
-import perf_insights
 from perf_insights import corpus_driver_cmdline
 from perf_insights import corpus_query
 from perf_insights import map_runner
 from perf_insights.mre import function_handle
 from perf_insights.mre import job as job_module
 from perf_insights.mre import map_results
-=======
-import shutil
-import tempfile
-
-from perf_insights import cloud_storage
-from perf_insights import map_runner
-from perf_insights import function_handle
-from perf_insights.mre import file_handle as file_handle_module
->>>>>>> 5652482e
 from perf_insights.results import json_output_formatter
 
 
@@ -32,46 +19,6 @@
 perf_insights/bin/map_traces for normal development."""
 
 
-<<<<<<< HEAD
-=======
-def _ReadMapperGCSFile(url):
-  file_handle, file_name = tempfile.mkstemp()
-  try:
-    cloud_storage.Copy(url, file_name)
-  except cloud_storage.CloudStorageError as e:
-    logging.info("Failed to copy: %s" % e)
-    os.close(file_handle)
-    os.unlink(file_name)
-    file_name = None
-  return file_name
-
-
-def _ReadTracesGCSFile(url):
-  file_handle, file_name = tempfile.mkstemp()
-  file_urls = []
-  try:
-    cloud_storage.Copy(url, file_name)
-    with open(file_name, 'r') as f:
-      file_urls = json.loads(f.read())
-  except cloud_storage.CloudStorageError as e:
-    logging.info("Failed to copy: %s" % e)
-  finally:
-    os.close(file_handle)
-    os.unlink(file_name)
-  return file_urls
-
-
-def _DownloadTraceHandles(url, temp_directory):
-  trace_urls = _ReadTracesGCSFile(url)
-
-  trace_handles = []
-  for trace_url in trace_urls:
-    th = file_handle_module.GCSFileHandle(trace_url, temp_directory)
-    trace_handles.append(th)
-  return trace_handles
-
-
->>>>>>> 5652482e
 def Main(argv):
   parser = argparse.ArgumentParser(
       description=_DEFAULT_DESCRIPTION)
