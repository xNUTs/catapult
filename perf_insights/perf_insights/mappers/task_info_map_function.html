<!DOCTYPE html>
<!--
Copyright (c) 2015 The Chromium Authors. All rights reserved.
Use of this source code is governed by a BSD-style license that can be
found in the LICENSE file.
-->

<link rel="import" href="/perf_insights/function_handle.html">
<link rel="import" href="/perf_insights/mappers/thread_grouping.html">
<link rel="import" href="/tracing/base/units/histogram.html">
<link rel="import" href="/tracing/base/units/unit.html">
<link rel="import" href="/tracing/model/flow_event.html">
<link rel="import" href="/tracing/model/slice.html">
<<<<<<< HEAD
<link rel="import" href="/tracing/model/source_info/source_info.html">
<link rel="import" href="/tracing/value/value.html">
=======
>>>>>>> ee6c0303

<script>
'use strict';

tr.exportTo('pi.m', function() {
  // Granularity of the histogram.
  var HISTOGRAM_MAX = 250;
  var NUM_BINS = 50;

  function taskInfoMapFunction(result, model) {
    var canonicalUrl = model.canonicalUrlThatCreatedThisTrace;
    var threadGrouping = new pi.m.ThreadGrouping();
    threadGrouping.autoInitUsingHelpers(model);
    addTimeInQueue(result, canonicalUrl, model, threadGrouping);
    addTopLevelTasksDuration(result, canonicalUrl, model, threadGrouping);
  }

  function eatTrailingDigits(str) {
    return str && str.replace(/[\d/]*$/, '');
  }

  function histogramsToDict(dict) {
    for (var process in dict) {
      for (var thread in dict[process]) {
        dict[process][thread] = dict[process][thread].asDict();
      }
    }
  }

  function addTimeInQueue(result, canonicalUrl, model, threadGrouping) {
    var timeInQueue = {};
    model.flowEvents.forEach(function(flowEvent) {
      if (!flowEvent.endSlice instanceof tr.model.Slice)
        return;
      var thread = flowEvent.endSlice && flowEvent.endSlice.parentContainer;
      if (!thread)
        return;
      var process = thread.getProcess();
      if (!process)
        return;
      var threadName = eatTrailingDigits(thread.name) || 'Unknown';
      var processName = threadGrouping.getGroupNameForThread(thread);
      var sourceURL = model.sourceURLThatCreatedThisTrace;
      var sourceInfo = tr.model.source_info.SourceInfo(sourceURL);
      addToHistogram(timeInQueue, processName, threadName, flowEvent.duration,
          canonicalUrl);
    });
    histogramsToDict(timeInQueue);
    result.addPair('time_spent_in_queue', timeInQueue);
  }

  function addTopLevelTasksDuration(result, canonicalUrl, model,
                                    threadGrouping) {
    var timeInTask = {};
    var cpuTimeInTask = {};
    var sourceURL = model.sourceURLThatCreatedThisTrace;
    var sourceInfo = tr.model.source_info.SourceInfo(sourceURL);
    model.getAllThreads().forEach(function(thread) {
      var process = thread.getProcess();
      if (!process)
        return;
      var threadName = eatTrailingDigits(thread.name) || thread.tid;
      var processName = threadGrouping.getGroupNameForThread(thread);
      if (!thread.sliceGroup.length)
        return;
      thread.sliceGroup.slices.forEach(function(slice) {
        if (!isTopLevelTask(slice))
          return;
        addToHistogram(timeInTask, processName, threadName, slice.duration,
            canonicalUrl);
        addToHistogram(cpuTimeInTask, processName, threadName,
            slice.cpuDuration, canonicalUrl);
      });
    });
    histogramsToDict(timeInTask);
<<<<<<< HEAD
    results.addResult('time_spent_in_top_level_task', timeInTask);
    histogramsToDict(cpuTimeInTask);
    results.addResult('cpu_time_spent_in_top_level_task', cpuTimeInTask);
=======
    result.addPair('time_spent_in_top_level_task', timeInTask);
    histogramsToDict(cpuTimeInTask);
    result.addPair('cpu_time_spent_in_top_level_task', cpuTimeInTask);
>>>>>>> ee6c0303
  }

  // A slice is top level if it's on the receiving end of a post task and no
  // slice above it is.
  function isTopLevelTask(slice) {
    if (!slice.inFlowEvents.length)
      return false;
    return !slice.parentSlice || !isTopLevelTask(slice.parentSlice);
  }

  function addToHistogram(dict, processName, threadName, value, url) {
    dict[processName] = dict[processName] || {};
    dict[processName][threadName] = dict[processName][threadName] ||
        tr.b.u.Histogram.createLinear(
            tr.b.u.Unit.byName.timeDurationInMs,
            tr.b.Range.fromExplicitRange(0, HISTOGRAM_MAX),
            NUM_BINS);
    dict[processName][threadName].add(value, url);
  }

  pi.FunctionRegistry.register(taskInfoMapFunction);

  // Exporting for tests.
  return {
    taskInfoMapFunctionForTest: taskInfoMapFunction
  };
});
</script><|MERGE_RESOLUTION|>--- conflicted
+++ resolved
@@ -11,11 +11,6 @@
 <link rel="import" href="/tracing/base/units/unit.html">
 <link rel="import" href="/tracing/model/flow_event.html">
 <link rel="import" href="/tracing/model/slice.html">
-<<<<<<< HEAD
-<link rel="import" href="/tracing/model/source_info/source_info.html">
-<link rel="import" href="/tracing/value/value.html">
-=======
->>>>>>> ee6c0303
 
 <script>
 'use strict';
@@ -91,15 +86,9 @@
       });
     });
     histogramsToDict(timeInTask);
-<<<<<<< HEAD
-    results.addResult('time_spent_in_top_level_task', timeInTask);
-    histogramsToDict(cpuTimeInTask);
-    results.addResult('cpu_time_spent_in_top_level_task', cpuTimeInTask);
-=======
     result.addPair('time_spent_in_top_level_task', timeInTask);
     histogramsToDict(cpuTimeInTask);
     result.addPair('cpu_time_spent_in_top_level_task', cpuTimeInTask);
->>>>>>> ee6c0303
   }
 
   // A slice is top level if it's on the receiving end of a post task and no
