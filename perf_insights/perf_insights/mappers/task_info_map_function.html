--- conflicted
+++ resolved
@@ -5,22 +5,14 @@
 found in the LICENSE file.
 -->
 
-<<<<<<< HEAD
+<link rel="import" href="/perf_insights/mre/function_handle.html">
 <link rel="import" href="/perf_insights/mappers/thread_grouping.html">
-<link rel="import" href="/perf_insights/mre/function_handle.html">
-=======
-<link rel="import" href="/perf_insights/function_handle.html">
-<link rel="import" href="/perf_insights/mappers/thread_grouping.html">
->>>>>>> 5652482e
 <link rel="import" href="/tracing/base/units/histogram.html">
 <link rel="import" href="/tracing/base/units/unit.html">
 <link rel="import" href="/tracing/model/flow_event.html">
 <link rel="import" href="/tracing/model/slice.html">
-<<<<<<< HEAD
 <link rel="import" href="/tracing/model/source_info/source_info.html">
-=======
 <link rel="import" href="/tracing/value/value.html">
->>>>>>> 5652482e
 
 <script>
 'use strict';
@@ -31,10 +23,7 @@
   var NUM_BINS = 50;
 
   function taskInfoMapFunction(results, model) {
-<<<<<<< HEAD
-=======
     var canonicalUrl = model.canonicalUrlThatCreatedThisTrace;
->>>>>>> 5652482e
     var threadGrouping = new pi.m.ThreadGrouping();
     threadGrouping.autoInitUsingHelpers(model);
     addTimeInQueue(results, canonicalUrl, model, threadGrouping);
@@ -53,11 +42,7 @@
     }
   }
 
-<<<<<<< HEAD
-  function addTimeInQueue(results, model, threadGrouping) {
-=======
   function addTimeInQueue(results, canonicalUrl, model, threadGrouping) {
->>>>>>> 5652482e
     var timeInQueue = {};
     model.flowEvents.forEach(function(flowEvent) {
       if (!flowEvent.endSlice instanceof tr.model.Slice)
@@ -73,15 +58,6 @@
       var sourceURL = model.sourceURLThatCreatedThisTrace;
       var sourceInfo = tr.model.source_info.SourceInfo(sourceURL);
       addToHistogram(timeInQueue, processName, threadName, flowEvent.duration,
-<<<<<<< HEAD
-          sourceInfo);
-    });
-    histogramsToDict(timeInQueue);
-    results.addResult('time_spent_in_queue', timeInQueue);
-  }
-
-  function addTopLevelTasksDuration(results, model, threadGrouping) {
-=======
           canonicalUrl);
     });
     histogramsToDict(timeInQueue);
@@ -93,7 +69,6 @@
 
   function addTopLevelTasksDuration(results, canonicalUrl, model,
                                     threadGrouping) {
->>>>>>> 5652482e
     var timeInTask = {};
     var cpuTimeInTask = {};
     var sourceURL = model.sourceURLThatCreatedThisTrace;
@@ -110,33 +85,15 @@
         if (!isTopLevelTask(slice))
           return;
         addToHistogram(timeInTask, processName, threadName, slice.duration,
-<<<<<<< HEAD
-            sourceInfo);
+            canonicalUrl);
         addToHistogram(cpuTimeInTask, processName, threadName,
-            slice.cpuDuration, sourceInfo);
+            slice.cpuDuration, canonicalUrl);
       });
     });
     histogramsToDict(timeInTask);
     results.addResult('time_spent_in_top_level_task', timeInTask);
     histogramsToDict(cpuTimeInTask);
     results.addResult('cpu_time_spent_in_top_level_task', cpuTimeInTask);
-=======
-            canonicalUrl);
-        addToHistogram(cpuTimeInTask, processName, threadName,
-            slice.cpuDuration, canonicalUrl);
-      });
-    });
-    histogramsToDict(timeInTask);
-    results.addValue(new tr.v.DictValue(
-        canonicalUrl,
-        'time_spent_in_top_level_task',
-        timeInTask));
-    histogramsToDict(cpuTimeInTask);
-    results.addValue(new tr.v.DictValue(
-        canonicalUrl,
-        'cpu_time_spent_in_top_level_task',
-        cpuTimeInTask));
->>>>>>> 5652482e
   }
 
   // A slice is top level if it's on the receiving end of a post task and no
