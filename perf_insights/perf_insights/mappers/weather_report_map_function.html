--- conflicted
+++ resolved
@@ -64,12 +64,8 @@
       irTree: irTree,
       irCoverage: tr.model.getIRCoverageFromModel(model),
       sliceCosts: pi.m.getSliceCostReport(model, threadGrouping,
-<<<<<<< HEAD
-                                          railTypeNameByGUID),
+                                          stageTitleByGUID),
       sourceURL: model.sourceURLThatCreatedThisTrace
-=======
-                                          stageTitleByGUID)
->>>>>>> 34865010
     };
     return wr;
   }
