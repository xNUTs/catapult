--- conflicted
+++ resolved
@@ -4,13 +4,7 @@
 Use of this source code is governed by a BSD-style license that can be
 found in the LICENSE file.
 -->
-<<<<<<< HEAD
-<link rel="import" href="/tracing/base/units/units.html">
-<link rel="import" href="/tracing/base/units/histogram.html">
 <link rel="import" href="/perf_insights/mre/function_handle.html">
-=======
-<link rel="import" href="/perf_insights/function_handle.html">
->>>>>>> 5652482e
 <link rel="import" href="/perf_insights/mappers/slice_cost.html">
 <link rel="import" href="/perf_insights/mappers/thread_grouping.html">
 <link rel="import" href="/tracing/base/iteration_helpers.html">
@@ -97,14 +91,9 @@
   }
 
   function weatherReportMapFunction(results, model) {
-<<<<<<< HEAD
+    var canonicalUrl = model.canonicalUrlThatCreatedThisTrace;
     var wr = pi.m.getWeatherReportFromModel(model);
     results.addResult('wr', wr);
-=======
-    var canonicalUrl = model.canonicalUrlThatCreatedThisTrace;
-    var wr = pi.m.getWeatherReportFromModel(model);
-    results.addValue(new tr.v.DictValue(canonicalUrl, 'wr', wr));
->>>>>>> 5652482e
   }
   pi.mre.FunctionRegistry.register(weatherReportMapFunction);
 
