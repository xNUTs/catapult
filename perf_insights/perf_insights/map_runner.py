--- conflicted
+++ resolved
@@ -1,30 +1,18 @@
 # Copyright 2015 The Chromium Authors. All rights reserved.
 # Use of this source code is governed by a BSD-style license that can be
 # found in the LICENSE file.
-<<<<<<< HEAD
 import Queue as queue
 import json
 import os
 import multiprocessing
 import sys
-import threading
-import time
 import tempfile
-=======
-import multiprocessing
-import sys
->>>>>>> 5652482e
 
 from perf_insights.mre import job_results as job_results_module
 from perf_insights.mre import map_single_trace
 from perf_insights.mre import map_results
 from perf_insights.mre import reduce_map_results
 from perf_insights.mre import threaded_work_queue
-<<<<<<< HEAD
-=======
-from tracing import value as value_module
-
->>>>>>> 5652482e
 from perf_insights.results import gtest_progress_reporter
 
 AUTO_JOB_COUNT = -1
@@ -38,12 +26,7 @@
 
 
 class MapRunner(object):
-<<<<<<< HEAD
   def __init__(self, trace_handles, job,
-=======
-
-  def __init__(self, trace_handles, map_function_handle,
->>>>>>> 5652482e
                stop_on_error=False, progress_reporter=None,
                jobs=AUTO_JOB_COUNT,
                output_formatters=None):
@@ -67,28 +50,19 @@
     self._wq = threaded_work_queue.ThreadedWorkQueue(num_threads=jobs)
 
   def _ProcessOneTrace(self, trace_handle):
-<<<<<<< HEAD
+    canonical_url = trace_handle.canonical_url
     subresults = map_results.MapResults()
-    print 'Will run ' + trace_handle.source_url
+    print 'Will run ' + canonical_url
 
-=======
-    canonical_url = trace_handle.canonical_url
-    subresults = results_module.Results()
-    run_reporter = self._progress_reporter.WillRun(canonical_url)
->>>>>>> 5652482e
     map_single_trace.MapSingleTrace(
         subresults,
         trace_handle,
         self._job)
 
-<<<<<<< HEAD
     had_failure = len(subresults.failures) > 0
-=======
-    had_failure = subresults.DoesRunContainFailure(canonical_url)
->>>>>>> 5652482e
 
     if had_failure:
-      print "Failure while mapping " + trace_handle.source_url
+      print "Failure while mapping " + canonical_url
       for failure in subresults.failures:
         print failure
 
@@ -98,17 +72,9 @@
   def _MergeResultsToIntoMaster(self, trace_handle, subresults):
     self._map_results.AddResults(subresults.results)
 
-<<<<<<< HEAD
     had_failure = len(subresults.failures) > 0
     if self._stop_on_error and had_failure:
       err = MapError("Mapping error")
-=======
-    canonical_url = trace_handle.canonical_url
-    had_failure = subresults.DoesRunContainFailure(canonical_url)
-    if self._stop_on_error and had_failure:
-      err = MapError("Mapping error")
-      err.canonical_url = canonical_url
->>>>>>> 5652482e
       self._AbortMappingDueStopOnError(err)
       return
 
@@ -179,27 +145,6 @@
       results = mapper_results
 
     for of in self._output_formatters:
-<<<<<<< HEAD
       of.Format(results)
 
-    return results
-=======
-      of.Format(self._results)
-
-    if err:
-      self._PrintFailedCanonicalUrl(err.canonical_url)
-
-    results = self._results
-    self._results = None
-    return results
-
-  def _PrintFailedCanonicalUrl(self, canonical_url):
-    sys.stderr.write('\n\nWhile mapping %s:\n' %
-                     canonical_url)
-    failures = [v for v in self._results.all_values
-                if (v.canonical_url == canonical_url and
-                    isinstance(v, value_module.FailureValue))]
-    for failure in failures:
-      sys.stderr.write(failure.GetGTestPrintString())
-      sys.stderr.write('\n')
->>>>>>> 5652482e
+    return results