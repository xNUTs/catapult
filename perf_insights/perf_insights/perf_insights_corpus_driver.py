--- conflicted
+++ resolved
@@ -7,11 +7,7 @@
 import urllib2
 
 from perf_insights import corpus_driver
-<<<<<<< HEAD
-from perf_insights.mre import gcs_trace_handle
-=======
 from perf_insights.mre import file_handle
->>>>>>> 5652482e
 
 
 _DEFAULT_PERF_INSIGHTS_SERVER = 'http://performance-insights.appspot.com'
@@ -53,13 +49,7 @@
     file_urls = json.loads(response.read())
 
     for file_url in file_urls:
-<<<<<<< HEAD
-      th = gcs_trace_handle.GCSTraceHandle(
-          file_url, file_url, None, self.directory)
-=======
-
       th = file_handle.GCSFileHandle(file_url, self.directory)
->>>>>>> 5652482e
       trace_handles.append(th)
 
     return trace_handles
