# Copyright (c) 2015 The Chromium Authors. All rights reserved.
# Use of this source code is governed by a BSD-style license that can be
# found in the LICENSE file.
import json

from perf_insights.results import output_formatter


class JSONOutputFormatter(output_formatter.OutputFormatter):

  def __init__(self, output_file):
    # TODO(nduca): Resolve output_file here vs output_stream in base class.
    super(JSONOutputFormatter, self).__init__(output_file)
    self.output_file = output_file

<<<<<<< HEAD
  def Format(self, results):
    d = results.all_results
=======
  def Format(self, result_list):
    d = [result.AsDict() for result in result_list]
>>>>>>> ee6c0303
    json.dump(d, self.output_file, indent=2)
    if hasattr(self.output_file, 'flush'):
      self.output_file.flush()<|MERGE_RESOLUTION|>--- conflicted
+++ resolved
@@ -13,13 +13,8 @@
     super(JSONOutputFormatter, self).__init__(output_file)
     self.output_file = output_file
 
-<<<<<<< HEAD
-  def Format(self, results):
-    d = results.all_results
-=======
   def Format(self, result_list):
     d = [result.AsDict() for result in result_list]
->>>>>>> ee6c0303
     json.dump(d, self.output_file, indent=2)
     if hasattr(self.output_file, 'flush'):
       self.output_file.flush()