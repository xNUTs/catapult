--- conflicted
+++ resolved
@@ -51,11 +51,7 @@
 
 def CheckChangeLogBug(input_api, output_api):
   if input_api.change.BUG is None or re.match(
-<<<<<<< HEAD
-      'catapult\:\#\d+(,\s*catapult\:\#\d+)*$', input_api.change.BUG):
-=======
       r'catapult\:\#\d+(,\s*catapult\:\#\d+)*$', input_api.change.BUG):
->>>>>>> 5652482e
     return []
   return [output_api.PresubmitError(
       ('Invalid bug "%s". BUG= should either not be present or start with '
