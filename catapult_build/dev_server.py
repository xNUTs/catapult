# Copyright (c) 2015 The Chromium Authors. All rights reserved.
# Use of this source code is governed by a BSD-style license that can be
# found in the LICENSE file.

import argparse
import json
import os
import sys
import urlparse

from hooks import install

from paste import fileapp
from paste import httpserver

import webapp2
from webapp2 import Route, RedirectHandler

from dashboard_build import dashboard_dev_server_config
from perf_insights_build import perf_insights_dev_server_config
from tracing_build import tracing_dev_server_config
from lighthouse_build import lighthouse_dev_server_config

_MAIN_HTML = """<html><body>
<h1>Run Unit Tests</h1>
<ul>
%s
</ul>
<h1>Quick links</h1>
<ul>
%s
</ul>
</body></html>
"""

_QUICK_LINKS = [
    ('Trace File Viewer',
     '/tracing_examples/trace_viewer.html'),
    ('Perf Insights Viewer',
     '/perf_insights_examples/perf_insights_viewer.html')
]

_LINK_ITEM = '<li><a href="%s">%s</a></li>'

def _GetFilesIn(basedir):
  data_files = []
  for dirpath, dirnames, filenames in os.walk(basedir, followlinks=True):
    new_dirnames = [d for d in dirnames if not d.startswith('.')]
    del dirnames[:]
    dirnames += new_dirnames

    for f in filenames:
      if f.startswith('.'):
        continue
      if f == 'README.md':
        continue
      full_f = os.path.join(dirpath, f)
      rel_f = os.path.relpath(full_f, basedir)
      data_files.append(rel_f)

  data_files.sort()
  return data_files


def _RelPathToUnixPath(p):
  return p.replace(os.sep, '/')


class TestResultHandler(webapp2.RequestHandler):
  def post(self, *args, **kwargs):  # pylint: disable=unused-argument
    msg = self.request.body
    ostream = sys.stdout if 'PASSED' in msg else sys.stderr
    ostream.write(msg + '\n')
    return self.response.write('')


class TestsCompletedHandler(webapp2.RequestHandler):
  def post(self, *args, **kwargs):  # pylint: disable=unused-argument
    msg = self.request.body
    sys.stdout.write(msg + '\n')
    exit_code = 0 if 'ALL_PASSED' in msg else 1
    if hasattr(self.app.server, 'please_exit'):
      self.app.server.please_exit(exit_code)
    return self.response.write('')


class DirectoryListingHandler(webapp2.RequestHandler):
  def get(self, *args, **kwargs):  # pylint: disable=unused-argument
    source_path = kwargs.pop('_source_path', None)
    mapped_path = kwargs.pop('_mapped_path', None)
    assert mapped_path.endswith('/')

    data_files_relative_to_top = _GetFilesIn(source_path)
    data_files = [mapped_path + x
                  for x in data_files_relative_to_top]

    files_as_json = json.dumps(data_files)
    self.response.content_type = 'application/json'
    return self.response.write(files_as_json)


class FileAppWithGZipHandling(fileapp.FileApp):
  def guess_type(self):
    content_type, content_encoding = \
        super(FileAppWithGZipHandling, self).guess_type()
    if not self.filename.endswith('.gz'):
      return content_type, content_encoding
    # By default, FileApp serves gzip files as their underlying type with
    # Content-Encoding of gzip. That causes them to show up on the client
    # decompressed. That ends up being surprising to our xhr.html system.
    return None, None

class SourcePathsHandler(webapp2.RequestHandler):
  def get(self, *args, **kwargs):  # pylint: disable=unused-argument
    source_paths = kwargs.pop('_source_paths', [])

    path = self.request.path
    # This is how we do it. Its... strange, but its what we've done since
    # the dawn of time. Aka 4 years ago, lol.
    for mapped_path in source_paths:
      rel = os.path.relpath(path, '/')
      candidate = os.path.join(mapped_path, rel)
      if os.path.exists(candidate):
        app = FileAppWithGZipHandling(candidate)
        app.cache_control(no_cache=True)
        return app
    self.abort(404)

  @staticmethod
  def GetServingPathForAbsFilename(source_paths, filename):
    if not os.path.isabs(filename):
      raise Exception('filename must be an absolute path')

    for mapped_path in source_paths:
      if not filename.startswith(mapped_path):
        continue
      rel = os.path.relpath(filename, mapped_path)
      unix_rel = _RelPathToUnixPath(rel)
      return unix_rel
    return None


class SimpleDirectoryHandler(webapp2.RequestHandler):
  def get(self, *args, **kwargs):  # pylint: disable=unused-argument
    top_path = os.path.abspath(kwargs.pop('_top_path', None))
    if not top_path.endswith(os.path.sep):
      top_path += os.path.sep

    joined_path = os.path.abspath(
        os.path.join(top_path, kwargs.pop('rest_of_path')))
    if not joined_path.startswith(top_path):
      self.response.set_status(403)
      return
    app = FileAppWithGZipHandling(joined_path)
    app.cache_control(no_cache=True)
    return app


class TestOverviewHandler(webapp2.RequestHandler):
  def get(self, *args, **kwargs):  # pylint: disable=unused-argument
    test_links = []
    for name, path in kwargs.pop('pds').iteritems():
      test_links.append(_LINK_ITEM % (path, name))
    quick_links = []
    for name, path in _QUICK_LINKS:
      quick_links.append(_LINK_ITEM % (path, name))
    self.response.out.write(_MAIN_HTML % ('\n'.join(test_links),
                                          '\n'.join(quick_links)))

class DevServerApp(webapp2.WSGIApplication):
  def __init__(self, pds, args):
    super(DevServerApp, self).__init__(debug=True)
    self.pds = pds
    self._server = None
    self._all_source_paths = []
    self._all_mapped_test_data_paths = []
    self._InitFromArgs(args)

  @property
  def server(self):
    return self._server

  @server.setter
  def server(self, server):
    self._server = server

  def _InitFromArgs(self, args):
    default_tests = dict((pd.GetName(), pd.GetRunUnitTestsUrl())
                         for pd in self.pds)
    routes = [
        Route('/tests.html', TestOverviewHandler,
              defaults={'pds': default_tests}),
        Route('', RedirectHandler, defaults={'_uri': '/tests.html'}),
        Route('/', RedirectHandler, defaults={'_uri': '/tests.html'}),
    ]
    for pd in self.pds:
      routes += pd.GetRoutes(args)
      routes += [
          Route('/%s/notify_test_result' % pd.GetName(),
                TestResultHandler),
          Route('/%s/notify_tests_completed' % pd.GetName(),
                TestsCompletedHandler)
      ]

    for pd in self.pds:
      # Test data system.
      for mapped_path, source_path in pd.GetTestDataPaths(args):
        self._all_mapped_test_data_paths.append((mapped_path, source_path))
        routes.append(Route('%s__file_list__' % mapped_path,
                            DirectoryListingHandler,
                            defaults={
                                '_source_path': source_path,
                                '_mapped_path': mapped_path
                            }))
        routes.append(Route('%s<rest_of_path:.+>' % mapped_path,
                            SimpleDirectoryHandler,
                            defaults={'_top_path': source_path}))

    # This must go last, because its catch-all.
    #
    # Its funky that we have to add in the root path. The long term fix is to
    # stop with the crazy multi-source-pathing thing.
    for pd in self.pds:
      self._all_source_paths += pd.GetSourcePaths(args)
    routes.append(
        Route('/<:.+>', SourcePathsHandler,
              defaults={'_source_paths': self._all_source_paths}))

    for route in routes:
      self.router.add(route)

  def GetAbsFilenameForHref(self, href):
    for source_path in self._all_source_paths:
      print source_path
      full_source_path = os.path.abspath(source_path)
      expanded_href_path = os.path.abspath(os.path.join(full_source_path,
                                                        href.lstrip('/')))
      if (os.path.exists(expanded_href_path) and
          os.path.commonprefix([full_source_path,
                                expanded_href_path]) == full_source_path):
        return expanded_href_path
    return None

  def GetURLForAbsFilename(self, filename):
    assert self.server is not None
    for mapped_path, source_path in self._all_mapped_test_data_paths:
      if not filename.startswith(source_path):
        continue
      rel = os.path.relpath(filename, source_path)
      unix_rel = _RelPathToUnixPath(rel)
      url = urlparse.urljoin(mapped_path, unix_rel)
      return url

    path = SourcePathsHandler.GetServingPathForAbsFilename(
        self._all_source_paths, filename)
    if path is None:
      return None
    return urlparse.urljoin('/', path)


def _AddPleaseExitMixinToServer(server):
  # Shutting down httpserver gracefully and yielding a return code requires
  # a bit of mixin code.

  exit_code_attempt = []
  def PleaseExit(exit_code):
    if len(exit_code_attempt) > 0:
      return
    exit_code_attempt.append(exit_code)
    server.running = False

  real_serve_forever = server.serve_forever

  def ServeForever():
    try:
      real_serve_forever()
    except KeyboardInterrupt:
<<<<<<< HEAD
        # allow CTRL+C to shutdown
        sys.exit(255)
=======
      # allow CTRL+C to shutdown
      return 255
>>>>>>> 5652482e

    if len(exit_code_attempt) == 1:
      return exit_code_attempt[0]
    # The serve_forever returned for some reason separate from
    # exit_please.
    return 0

  server.please_exit = PleaseExit
  server.serve_forever = ServeForever


def _AddCommandLineArguments(pds, argv):
  parser = argparse.ArgumentParser(description='Run development server')
  parser.add_argument(
      '--no-install-hooks', dest='install_hooks', action='store_false')
  parser.add_argument('-p', '--port', default=8003, type=int)
  for pd in pds:
    g = parser.add_argument_group(pd.GetName())
    pd.AddOptionstToArgParseGroup(g)
  args = parser.parse_args(args=argv[1:])
  return args


def Main(argv):
  pds = [
      dashboard_dev_server_config.DashboardDevServerConfig(),
      perf_insights_dev_server_config.PerfInsightsDevServerConfig(),
      tracing_dev_server_config.TracingDevServerConfig(),
      lighthouse_dev_server_config.LighthouseDevServerConfig(),
  ]

  args = _AddCommandLineArguments(pds, argv)

  if args.install_hooks:
    install.InstallHooks()

  app = DevServerApp(pds, args=args)

  server = httpserver.serve(app, host='127.0.0.1', port=args.port,
                            start_loop=False)
  _AddPleaseExitMixinToServer(server)
  # pylint: disable=no-member
  server.urlbase = 'http://127.0.0.1:%i' % server.server_port
  app.server = server

  sys.stderr.write('Now running on %s\n' % server.urlbase)

  return server.serve_forever()<|MERGE_RESOLUTION|>--- conflicted
+++ resolved
@@ -275,13 +275,8 @@
     try:
       real_serve_forever()
     except KeyboardInterrupt:
-<<<<<<< HEAD
-        # allow CTRL+C to shutdown
-        sys.exit(255)
-=======
       # allow CTRL+C to shutdown
       return 255
->>>>>>> 5652482e
 
     if len(exit_code_attempt) == 1:
       return exit_code_attempt[0]
