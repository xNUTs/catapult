--- conflicted
+++ resolved
@@ -482,11 +482,7 @@
   bug = ndb.Key('Bug', job.bug_id).get()
 
   commit_cache_key = _GetCommitHashCacheKey(bisect_results['results'])
-<<<<<<< HEAD
-  if bug:
-=======
   if bug and _BisectResultIsPositive(bisect_results['results']):
->>>>>>> 5652482e
     merge_issue = layered_cache.GetExternal(commit_cache_key)
     if not merge_issue:
       authors_to_cc = _GetAuthorsToCC(bisect_results['results'])
@@ -557,11 +553,7 @@
   # scheduled on buildbot probably due to long pending job queue.
   if (job_info.get('status') == 'COMPLETED' and
       job_info.get('result') == 'CANCELED' and
-<<<<<<< HEAD
-      job_info.get('cancelation_reason') == 'TIMEOUT'):
-=======
       job_info.get('cancellation_reason') == 'TIMEOUT'):
->>>>>>> 5652482e
     job.SetFailed()
     raise UnexpectedJsonError('Try job timed out before it got scheduled. '
                               'Buildbucket response: %s' % json_response)
@@ -569,17 +561,10 @@
   # This is a case where the buildbucket job failed due to invalid config.
   if (job_info.get('status') == 'COMPLETED' and
       job_info.get('result') == 'FAILURE' and
-<<<<<<< HEAD
-      job_info.get('failure_reason') != 'BUILD_FAILURE'):
-    job.SetFailed()
-    job.key.delete()
-    raise UnexpectedJsonError('Invalid bisect configuration. '
-=======
       job_info.get('failure_reason') == 'INVALID_BUILD_DEFINITION'):
     job.SetFailed()
     job.key.delete()
     raise UnexpectedJsonError('Invalid job configuration. '
->>>>>>> 5652482e
                               'Buildbucket response: %s' % json_response)
 
   if job_info.get('url') is None:
@@ -857,15 +842,9 @@
 
 
 def _FetchRietveldIssueJSON(job):
-<<<<<<< HEAD
-    server = rietveld_service.RietveldService(internal_only=job.internal_only)
-    path = 'api/%d/%d' % (job.rietveld_issue_id, job.rietveld_patchset_id)
-    return server.MakeRequest(path, method='GET')
-=======
   server = rietveld_service.RietveldService(internal_only=job.internal_only)
   path = 'api/%d/%d' % (job.rietveld_issue_id, job.rietveld_patchset_id)
   return server.MakeRequest(path, method='GET')
->>>>>>> 5652482e
 
 
 def _RietveldIssueURL(job):
