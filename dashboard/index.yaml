--- conflicted
+++ resolved
@@ -105,129 +105,106 @@
   - name: end_revision
 
 # Might be unused!
-<<<<<<< HEAD
 # This index would enable querying for non-internal-only points for a
 # particular test, filtering or sorting by revision.
-=======
-# This index would enable querying for points for a particular test,
-# filtering or sorting by revision, and possibly doing a projection
-# query including value.
->>>>>>> 5652482e
-- kind: Row
-  properties:
-  - name: parent_test
-  - name: revision
-  - name: value
-
-<<<<<<< HEAD
+- kind: Row
+  properties:
+  - name: internal_only
+  - name: parent_test
+  - name: revision
+
 # Might be unused!
 # This index would enable querying for points for a particular test,
 # filtering or sorting by revision, and possibly doing a projection
 # query including value.
-=======
+- kind: Row
+  properties:
+  - name: parent_test
+  - name: revision
+  - name: value
+  - name: value
+- kind: Row
+  properties:
+  - name: internal_only
+  - name: parent_test
+  - name: revision
+  - name: value
+
 # Used in find_anomalies.GetRowsToAnalyze when getting latest points,
 # with projection query for properties revision and value.
->>>>>>> 5652482e
-- kind: Row
-  properties:
-  - name: parent_test
-  - name: revision
-<<<<<<< HEAD
-=======
-    direction: desc
->>>>>>> 5652482e
-  - name: value
-- kind: Row
-  properties:
-  - name: internal_only
-  - name: parent_test
-  - name: revision
-  - name: value
-
-<<<<<<< HEAD
-# Used in find_anomalies.GetRowsToAnalyze when getting latest points,
-# with projection query for properties revision and value.
-- kind: Row
-  properties:
-  - name: parent_test
-  - name: revision
-    direction: desc
-  - name: value
+- kind: Row
+  properties:
+  - name: parent_test
+  - name: revision
+    direction: desc
+    direction: desc
 # Might be unused!
 # The version of the above index that filters by internal_only may not be used
 # since requests to /add_point_queue should always be made by task queue, and
 # should always be authorized to fetch internal points.
-=======
 # Used in several modules (graph_json.py and graph_csv.py) to fetch the latest
 # points for a test.
->>>>>>> 5652482e
-- kind: Row
-  properties:
-  - name: parent_test
-  - name: revision
-    direction: desc
-
-<<<<<<< HEAD
+- kind: Row
+  properties:
+  - name: parent_test
+  - name: revision
+    direction: desc
+
 # Used in graph_revisions.py to do a projection query for timestamp, revision
 # and value for points from a particular test.
-=======
+- kind: Row
+  properties:
+  - name: parent_test
+  - name: revision
+  - name: timestamp
+  - name: value
+- kind: Row
+  properties:
+  - name: internal_only
+  - name: parent_test
+  - name: revision
+  - name: timestamp
+  - name: value
+
+# Used in several modules (graph_json.py and graph_csv.py) to fetch the latest
+# points for a test.
+- kind: Row
+  properties:
+  - name: parent_test
+  - name: revision
+    direction: desc
+- kind: Row
+  properties:
+  - name: internal_only
+  - name: parent_test
+  - name: revision
+    direction: desc
+
 # This composite index enables querying for points for a particular test,
 # filtering or sorting by revision. This may be unused, but it may be useful
 # for queries on the interactive console.
->>>>>>> 5652482e
-- kind: Row
-  properties:
-  - name: parent_test
-  - name: revision
-<<<<<<< HEAD
-  - name: timestamp
-  - name: value
-=======
+- kind: Row
+  properties:
+  - name: parent_test
+  - name: revision
+
+# There is no composite index required when the user is logged in, since
+# then the query only depends on one property (timestamp).
+  properties:
+  - name: internal_only
+  - name: timestamp
+    direction: desc
 
 # May be unused!
 # Likely used in new_points.py to query newest points for a particular test.
 # However listing the latest points for a test also works when not logged in
 # currently, although there appears to be no index in this file for that.
->>>>>>> 5652482e
-- kind: Row
-  properties:
-  - name: parent_test
-<<<<<<< HEAD
-  - name: revision
-  - name: timestamp
-  - name: value
-
-# Used in several modules (graph_json.py and graph_csv.py) to fetch the latest
-# points for a test.
-- kind: Row
-  properties:
-  - name: parent_test
-  - name: revision
-=======
-  - name: timestamp
->>>>>>> 5652482e
-    direction: desc
-- kind: Row
-  properties:
-  - name: internal_only
-  - name: parent_test
-  - name: revision
-    direction: desc
-
-<<<<<<< HEAD
-# This composite index enables querying for points for a particular test,
-# filtering or sorting by revision. This may be unused, but it may be useful
-# for queries on the interactive console.
-- kind: Row
-  properties:
-  - name: parent_test
-  - name: revision
-
-# Used in new_points.py to query newest points for all tests.
-# There is no composite index required when the user is logged in, since
-# then the query only depends on one property (timestamp).
-- kind: Row
-=======
+- kind: Row
+  properties:
+  - name: parent_test
+  - name: timestamp
+    direction: desc
+
 # May be used in send_stoppage_alert_emails to fetch recent StoppageAlert
 # entities for a particular sheriff, for both internal-only and public alerts.
 - kind: StoppageAlert
@@ -235,34 +212,18 @@
   - name: sheriff
   - name: mail_sent
 - kind: StoppageAlert
->>>>>>> 5652482e
   properties:
   - name: internal_only
   - name: sheriff
   - name: mail_sent
 
-<<<<<<< HEAD
-# May be unused!
-# Likely used in new_points.py to query newest points for a particular test.
-# However listing the latest points for a test also works when not logged in
-# currently, although there appears to be no index in this file for that.
-- kind: Row
-=======
 # Used in alerts to fetch recent StoppageAlert entities for a particular
 # sheriff, for both internal and non-internal users.
 - kind: StoppageAlert
->>>>>>> 5652482e
-  properties:
-  - name: sheriff
-  - name: timestamp
-    direction: desc
-<<<<<<< HEAD
-
-# May be used in send_stoppage_alert_emails to fetch recent StoppageAlert
-# entities for a particular sheriff, for both internal-only and public alerts.
-- kind: StoppageAlert
-  properties:
-=======
+  properties:
+  - name: sheriff
+  - name: timestamp
+    direction: desc
 - kind: StoppageAlert
   properties:
   - name: internal_only
@@ -277,32 +238,13 @@
   - name: bug_id
   - name: internal_only
   - name: recovered
->>>>>>> 5652482e
-  - name: sheriff
-  - name: timestamp
-    direction: desc
-- kind: StoppageAlert
-  properties:
-<<<<<<< HEAD
-  - name: internal_only
-=======
-  - name: bug_id
-  - name: recovered
->>>>>>> 5652482e
-  - name: sheriff
-  - name: timestamp
-    direction: desc
-
-# Used in alerts to fetch recent StoppageAlert entities for a particular
-# sheriff, for both internal and non-internal users.
-- kind: StoppageAlert
-  properties:
-  - name: sheriff
-  - name: timestamp
-    direction: desc
-- kind: StoppageAlert
-  properties:
-  - name: internal_only
+  - name: sheriff
+  - name: timestamp
+    direction: desc
+- kind: StoppageAlert
+  properties:
+  - name: bug_id
+  - name: recovered
   - name: sheriff
   - name: timestamp
     direction: desc
