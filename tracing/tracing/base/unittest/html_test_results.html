<!DOCTYPE html>
<!--
Copyright (c) 2013 The Chromium Authors. All rights reserved.
Use of this source code is governed by a BSD-style license that can be
found in the LICENSE file.
-->
<link rel="import" href="/tracing/base/event.html">
<link rel="import" href="/tracing/base/unittest/constants.html">
<link rel="import" href="/tracing/base/utils.html">
<link rel="import" href="/tracing/base/xhr.html">
<link rel="import" href="/tracing/ui/base/ui.html">
<link rel="import" href="/tracing/ui/base/utils.html">

<style>
  x-tr-b-unittest-test-results {
    display: flex;
    flex-direction: column;
    flex: 0 0 auto;
  }

  x-tr-b-unittest-test-results > x-html-test-case-result.dark > #summary {
    background-color: #eee;
  }

  x-html-test-case-result {
    display: block;
  }
  x-html-test-case-result > #summary > #title,
  x-html-test-case-result > #summary > #status,
  x-html-test-case-result > #details > x-html-test-case-error > #message,
  x-html-test-case-result > #details > x-html-test-case-error > #stack,
  x-html-test-case-result > #details > x-html-test-case-error > #return-value,
  x-html-test-case-result > #details > x-html-test-case-flaky > #message {
    -webkit-user-select: auto;
  }

  x-html-test-case-result > #details > x-html-test-case-error,
  x-html-test-case-result > #details > x-html-test-case-flaky {
    display: block;
    border: 1px solid grey;
    border-radius: 5px;
    font-family: monospace;
    margin-bottom: 14px;
  }

  x-html-test-case-result > #details > x-html-test-case-error > #message,
  x-html-test-case-result > #details > x-html-test-case-error > #stack,
  x-html-test-case-result > #details > x-html-test-case-flaky > #message {
    white-space: pre;
  }

  x-html-test-case-result > #details > x-html-test-case-html-result {
    display: block;
  }

  .unittest-pending {
    color: orange;
  }
  .unittest-running {
    color: orange;
    font-weight: bold;
  }

  .unittest-passed {
    color: darkgreen;
  }

  .unittest-failed {
    color: darkred;
    font-weight: bold;
  }

  .unittest-flaky {
    color: darkorange;
  }

  .unittest-exception {
    color: red;
    font-weight: bold;
  }

  .unittest-failure {
    border: 1px solid grey;
    border-radius: 5px;
    padding: 5px;
  }
</style>
<template id="x-html-test-case-result-template">
  <div id="summary">
    <span id="title"></span>&nbsp;
    <span id="status"></span>&nbsp;
    <span id="return-value"></span>
  </div>
  <div id="details"></div>
</template>

<template id="x-html-test-case-error-template">
  <div id="stack"></div>
</template>

<template id="x-html-test-case-flaky-template">
  <div id="message"></div>
</template>

<script>
'use strict';
tr.exportTo('tr.b.unittest', function() {
  var THIS_DOC = document.currentScript.ownerDocument;

  var TestStatus = tr.b.unittest.TestStatus;
  var TestTypes = tr.b.unittest.TestTypes;

  /**
   * @constructor
   */
  var HTMLTestCaseResult = tr.ui.b.define('x-html-test-case-result');

  HTMLTestCaseResult.prototype = {
    __proto__: HTMLUnknownElement.prototype,

    decorate: function() {
      this.appendChild(tr.ui.b.instantiateTemplate(
          '#x-html-test-case-result-template', THIS_DOC));
      this.testCase_ = undefined;
      this.testCaseHRef_ = undefined;
      this.duration_ = undefined;
      this.testStatus_ = TestStatus.PENDING;
      this.testReturnValue_ = undefined;
      this.showHTMLOutput_ = false;
      this.updateColorAndStatus_();
    },

    get showHTMLOutput() {
      return this.showHTMLOutput_;
    },

    set showHTMLOutput(showHTMLOutput) {
      this.showHTMLOutput_ = showHTMLOutput;
      this.updateHTMLOutputDisplayState_();
    },

    get testCase() {
      return this.testCase_;
    },

    set testCase(testCase) {
      this.testCase_ = testCase;
      this.updateTitle_();
    },

    get testCaseHRef() {
      return this.testCaseHRef_;
    },

    set testCaseHRef(href) {
      this.testCaseHRef_ = href;
      this.updateTitle_();
    },
    updateTitle_: function() {
      var titleEl = this.querySelector('#title');
      if (this.testCase_ === undefined) {
        titleEl.textContent = '';
        return;
      }

      if (this.testCaseHRef_) {
        titleEl.innerHTML = '<a href="' + this.testCaseHRef_ + '">' +
            this.testCase_.fullyQualifiedName + '</a>';
      } else {
        titleEl.textContent = this.testCase_.fullyQualifiedName;
      }
    },

    addError: function(normalizedException) {
      var errorEl = document.createElement('x-html-test-case-error');
      errorEl.appendChild(tr.ui.b.instantiateTemplate(
          '#x-html-test-case-error-template', THIS_DOC));
      errorEl.querySelector('#stack').textContent = normalizedException.stack;
      this.querySelector('#details').appendChild(errorEl);
      this.updateColorAndStatus_();
    },

    addFlaky: function() {
      var flakyEl = document.createElement('x-html-test-case-flaky');
      flakyEl.appendChild(tr.ui.b.instantiateTemplate(
          '#x-html-test-case-flaky-template', THIS_DOC));
      flakyEl.querySelector('#message').textContent = 'FLAKY';
      this.querySelector('#details').appendChild(flakyEl);
      this.updateColorAndStatus_();
    },

    addHTMLOutput: function(element) {
      var htmlResultEl = document.createElement('x-html-test-case-html-result');
      htmlResultEl.appendChild(element);
      this.querySelector('#details').appendChild(htmlResultEl);
    },

    updateHTMLOutputDisplayState_: function() {
      var htmlResults = this.querySelectorAll('x-html-test-case-html-result');
      var display;
      if (this.showHTMLOutput)
        display = '';
      else
        display = (this.testStatus_ == TestStatus.RUNNING) ? '' : 'none';
      for (var i = 0; i < htmlResults.length; i++)
        htmlResults[i].style.display = display;
    },

    get hadErrors() {
      return !!this.querySelector('x-html-test-case-error');
    },

    get isFlaky() {
      return !!this.querySelector('x-html-test-case-flaky');
    },

    get duration() {
      return this.duration_;
    },

    set duration(duration) {
      this.duration_ = duration;
      this.updateColorAndStatus_();
    },

    get testStatus() {
      return this.testStatus_;
    },

    set testStatus(testStatus) {
      this.testStatus_ = testStatus;
      this.updateColorAndStatus_();
      this.updateHTMLOutputDisplayState_();
    },

    updateColorAndStatus_: function() {
      var colorCls;
      var status;
      if (this.hadErrors) {
        colorCls = 'unittest-failed';
        status = 'failed';
      } else if (this.isFlaky) {
        colorCls = 'unittest-flaky';
        status = 'flaky';
      } else if (this.testStatus_ == TestStatus.PENDING) {
        colorCls = 'unittest-pending';
        status = 'pending';
      } else if (this.testStatus_ == TestStatus.RUNNING) {
        colorCls = 'unittest-running';
        status = 'running';
      } else { // DONE_RUNNING and no errors
        colorCls = 'unittest-passed';
        status = 'passed';
      }

      var statusEl = this.querySelector('#status');
      if (this.duration_)
        statusEl.textContent = status + ' (' +
            this.duration_.toFixed(2) + 'ms)';
      else
        statusEl.textContent = status;
      statusEl.className = colorCls;
    },

    get testReturnValue() {
      return this.testReturnValue_;
    },

    set testReturnValue(testReturnValue) {
      this.testReturnValue_ = testReturnValue;
      this.querySelector('#return-value').textContent = testReturnValue;
    }
  };




  /**
   * @constructor
   */
  var HTMLTestResults = tr.ui.b.define('x-tr-b-unittest-test-results');

  HTMLTestResults.prototype = {
    __proto__: HTMLUnknownElement.prototype,

    decorate: function() {
      this.testCaseResultsByCaseGUID_ = {};
      this.currentTestCaseStartTime_ = undefined;
      this.totalRunTime_ = 0;
      this.numTestsThatPassed_ = 0;
      this.numTestsThatFailed_ = 0;
      this.numFlakyTests_ = 0;
      this.showHTMLOutput_ = false;
      this.showPendingAndPassedTests_ = false;
      this.linkifyCallback_ = undefined;
      this.headless_ = false;
    },

    get headless() {
      return this.headless_;
    },

    set headless(headless) {
      this.headless_ = headless;
    },

    getHRefForTestCase: function(testCase) {
      /* Override this to create custom links */
      return undefined;
    },

    get showHTMLOutput() {
      return this.showHTMLOutput_;
    },

    set showHTMLOutput(showHTMLOutput) {
      this.showHTMLOutput_ = showHTMLOutput;
      var testCaseResults = this.querySelectorAll('x-html-test-case-result');
      for (var i = 0; i < testCaseResults.length; i++)
        testCaseResults[i].showHTMLOutput = showHTMLOutput;
    },

    get showPendingAndPassedTests() {
      return this.showPendingAndPassedTests_;
    },

    set showPendingAndPassedTests(showPendingAndPassedTests) {
      this.showPendingAndPassedTests_ = showPendingAndPassedTests;

      var testCaseResults = this.querySelectorAll('x-html-test-case-result');
      for (var i = testCaseResults.length - 1; i >= 0; i--)
        this.updateDisplayStateForResult_(testCaseResults[i]);
    },

    updateDisplayStateForResult_: function(res) {
      var display;
      if (this.showPendingAndPassedTests_) {
        if (res.testStatus == TestStatus.RUNNING ||
            res.hadErrors) {
          display = '';
        } else {
          display = 'none';
        }
      } else {
        display = '';
      }
      res.style.display = display;
    },

    willRunTests: function(testCases) {
      this.timeAtBeginningOfTest_ = window.performance.now();
      testCases.forEach(function(testCase, i) {
        var testCaseResult = new HTMLTestCaseResult();
        testCaseResult.showHTMLOutput = this.showHTMLOutput_;
        testCaseResult.testCase = testCase;
        if ((i % 2) === 0)
          testCaseResult.classList.add('dark');

        var href = this.getHRefForTestCase(testCase);
        if (href)
          testCaseResult.testCaseHRef = href;
        testCaseResult.testStatus = TestStatus.PENDING;
        this.testCaseResultsByCaseGUID_[testCase.guid] = testCaseResult;
        this.appendChild(testCaseResult);
        this.updateDisplayStateForResult_(testCaseResult);
      }, this);
    },

    willRunTest: function(testCase) {
      this.currentTestCaseResult_ = this.testCaseResultsByCaseGUID_[
          testCase.guid];
      this.currentTestCaseStartTime_ = window.performance.now();
      this.currentTestCaseResult_.testStatus = TestStatus.PENDING;
      this.log_(testCase.fullyQualifiedName + ': ');
    },

    addErrorForCurrentTest: function(error) {
      this.log_('\n');

      var normalizedException = tr.b.normalizeException(error);
      this.log_('Exception: ' + normalizedException.message + '\n' +
          normalizedException.stack);

      this.currentTestCaseResult_.addError(normalizedException);
      this.updateDisplayStateForResult_(this.currentTestCaseResult_);
      if (this.headless_)
        this.notifyTestResultToDevServer_('EXCEPT', normalizedException.stack);
    },

    addHTMLOutputForCurrentTest: function(element) {
      this.currentTestCaseResult_.addHTMLOutput(element);
      this.updateDisplayStateForResult_(this.currentTestCaseResult_);
    },

    setCurrentTestFlaky: function() {
      this.currentTestCaseResult_.addFlaky();
      this.updateDisplayStateForResult_(this.currentTestCaseResult_);
    },

    setReturnValueFromCurrentTest: function(returnValue) {
      this.currentTestCaseResult_.testReturnValue = returnValue;
    },

    didCurrentTestEnd: function() {
      var now = window.performance.now();
      var testCaseResult = this.currentTestCaseResult_;
      var testCaseDuration = now - this.currentTestCaseStartTime_;
      this.currentTestCaseResult_.testStatus = TestStatus.DONE_RUNNING;
      testCaseResult.duration = testCaseDuration;
<<<<<<< HEAD
      this.totalRunTime_ += testCaseDuration;
=======
      this.totalRunTime_ = now - this.timeAtBeginningOfTest_;
>>>>>>> 5652482e
      var resultString;
      if (testCaseResult.hadErrors) {
        resultString = 'FAILED';
        this.numTestsThatFailed_ += 1;
        tr.b.dispatchSimpleEvent(this, 'testfailed');
      } else if (testCaseResult.isFlaky) {
        resultString = 'FLAKY';
        this.numFlakyTests_ += 1;
        tr.b.dispatchSimpleEvent(this, 'testflaky');
      } else {
        resultString = 'PASSED';
        this.numTestsThatPassed_ += 1;
        tr.b.dispatchSimpleEvent(this, 'testpassed');
      }
      this.log_('[' + resultString + ']\n');

      if (this.headless_)
        this.notifyTestResultToDevServer_(resultString);

      this.updateDisplayStateForResult_(this.currentTestCaseResult_);
      this.currentTestCaseResult_ = undefined;
    },

    didRunTests: function() {
      this.log_('[DONE]\n');
      if (this.headless_)
        this.notifyTestCompletionToDevServer_();
    },

    getStats: function() {
      return {
        numTestsThatPassed: this.numTestsThatPassed_,
        numTestsThatFailed: this.numTestsThatFailed_,
        numFlakyTests: this.numFlakyTests_,
        totalRunTime: this.totalRunTime_
      };
    },

    notifyTestResultToDevServer_: function(result, extra_msg) {
      var req = new XMLHttpRequest();
      var testName = this.currentTestCaseResult_.testCase.fullyQualifiedName;
      var data = result + '  ' + testName + ' ' + (extra_msg || '');
      tr.b.postAsync('/tracing/notify_test_result', data);
    },

    notifyTestCompletionToDevServer_: function() {
      if (this.numTestsThatPassed_ + this.numTestsThatFailed_ +
          this.numFlakyTests_ == 0) {
        return;
      }
      var data = this.numTestsThatFailed_ == 0 ? 'ALL_PASSED' : 'HAD_FAILURES';
      data += '\nPassed tests: ' + this.numTestsThatPassed_ +
              '  Failed tests: ' + this.numTestsThatFailed_ +
              '  Flaky tests: ' + this.numFlakyTests_;

      tr.b.postAsync('/tracing/notify_tests_completed', data);
    },

    log_: function(msg) {
      //this.textContent += msg;
      tr.b.dispatchSimpleEvent(this, 'statschange');
    }
  };

  return {
    HTMLTestResults: HTMLTestResults
  };
});
</script><|MERGE_RESOLUTION|>--- conflicted
+++ resolved
@@ -407,11 +407,7 @@
       var testCaseDuration = now - this.currentTestCaseStartTime_;
       this.currentTestCaseResult_.testStatus = TestStatus.DONE_RUNNING;
       testCaseResult.duration = testCaseDuration;
-<<<<<<< HEAD
-      this.totalRunTime_ += testCaseDuration;
-=======
       this.totalRunTime_ = now - this.timeAtBeginningOfTest_;
->>>>>>> 5652482e
       var resultString;
       if (testCaseResult.hadErrors) {
         resultString = 'FAILED';
