--- conflicted
+++ resolved
@@ -93,41 +93,25 @@
       // them later (step 3).
       this.setUpTracingOverheadOwnership();
 
-<<<<<<< HEAD
-      // 2. Aggregate all other attributes of all MADs (*excluding* sizes and
-=======
       // 3. Aggregate all other attributes of all MADs (*excluding* sizes and
->>>>>>> 5652482e
       // effective sizes) and propagate attributes from global MADs to their
       // owners (*including* sizes and effective sizes). This step must be
       // carried out before the sizes of all MADs are calculated (step 3).
       // Otherwise, the propagated sizes of all MADs would not be aggregated.
       this.aggregateAttributes();
 
-<<<<<<< HEAD
-      // 3. Calculate the sizes of all memory allocator dumps (MADs). This step
-=======
       // 4. Calculate the sizes of all memory allocator dumps (MADs). This step
->>>>>>> 5652482e
       // requires that the memory allocator dump graph has been finalized (step
       // 1) and attributes were propagated from global MADs (step 2).
       // Subsequent modifications of the graph will most likely break the
       // calculation invariants.
       this.calculateSizes();
 
-<<<<<<< HEAD
-      // 4. Calculate the effective sizes of all MADs. This step requires that
-      // the sizes of all MADs have already been calculated (step 3).
-      this.calculateEffectiveSizes();
-
-      // 5. Discount tracing from VM regions stats. This steps requires that
-=======
       // 5. Calculate the effective sizes of all MADs. This step requires that
       // the sizes of all MADs have already been calculated (step 3).
       this.calculateEffectiveSizes();
 
       // 6. Discount tracing from VM regions stats. This steps requires that
->>>>>>> 5652482e
       // resident sizes (step 2) and sizes (step 3) of the tracing MADs have
       // already been calculated.
       this.discountTracingOverheadFromVmRegions();
