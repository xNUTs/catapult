--- conflicted
+++ resolved
@@ -396,21 +396,6 @@
 
     /**
      * Returns a link to a trace data file that this model was imported from.
-<<<<<<< HEAD
-     * Note that this is NOT a URL in the trace, but merely an indicator of
-     * where the data is stored.
-     */
-    get sourceURLThatCreatedThisTrace() {
-      return this.sourceURLThatCreatedThisTrace_;
-    },
-
-    set sourceURLThatCreatedThisTrace(value) {
-      if (this.sourceURLThatCreatedThisTrace_ === value)
-        return;
-      if (this.sourceURLThatCreatedThisTrace_ !== undefined)
-        throw new Error('sourceURLThatCreatedThisTrace already set');
-      this.sourceURLThatCreatedThisTrace_ = value;
-=======
      * This is NOT the URL of a site being traced, but instead an indicator of
      * where the data is stored.
      */
@@ -424,7 +409,6 @@
       if (this.canonicalUrlThatCreatedThisTrace_ !== undefined)
         throw new Error('canonicalUrlThatCreatedThisTrace already set');
       this.canonicalUrlThatCreatedThisTrace_ = value;
->>>>>>> 5652482e
     },
 
     /**
