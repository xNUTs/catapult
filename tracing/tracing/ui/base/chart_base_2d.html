<!DOCTYPE html>
<!--
Copyright (c) 2014 The Chromium Authors. All rights reserved.
Use of this source code is governed by a BSD-style license that can be
found in the LICENSE file.
-->

<link rel="import" href="/tracing/base/iteration_helpers.html">
<link rel="import" href="/tracing/base/range.html">
<link rel="import" href="/tracing/ui/base/chart_base.html">
<link rel="import" href="/tracing/ui/base/mouse_tracker.html">

<style>
  * /deep/ .chart-base-2d.updating-brushing-state #brushes > * {
    fill: rgb(103, 199, 165)
  }

  * /deep/ .chart-base-2d #brushes {
    fill: rgb(213, 236, 229)
  }
</style>

<script>
'use strict';

tr.exportTo('tr.ui.b', function() {
  var ChartBase = tr.ui.b.ChartBase;
  var ChartBase2D = tr.ui.b.define('chart-base-2d', ChartBase);

  ChartBase2D.prototype = {
    __proto__: ChartBase.prototype,

    decorate: function() {
      ChartBase.prototype.decorate.call(this);
      this.classList.add('chart-base-2d');
      this.xScale_ = d3.scale.linear();
      this.yScale_ = d3.scale.linear();
<<<<<<< HEAD
      this.logScale_ = false;
=======
      this.isYLogScale_ = false;
>>>>>>> ee6c0303

      this.data_ = [];
      this.seriesKeys_ = [];
      this.leftMargin_ = 50;

      d3.select(this.chartAreaElement)
          .append('g')
          .attr('id', 'brushes');
      d3.select(this.chartAreaElement)
          .append('g')
          .attr('id', 'series');

      this.addEventListener('mousedown', this.onMouseDown_.bind(this));
    },

    get data() {
      return this.data_;
    },

    /**
     * Sets the data array for the object
     *
     * @param {Array} data The data. Each element must be an object, with at
     * least an x property. All other properties become series names in the
     * chart. The data can be sparse (i.e. every x value does not have to
     * contain data for every series).
     */
    set data(data) {
      if (data === undefined)
        throw new Error('data must be an Array');

      this.data_ = data;
      this.updateSeriesKeys_();
      this.updateContents_();
    },

<<<<<<< HEAD
    setLogScale: function(isLogScale) {
      if (isLogScale)
        this.yScale_ = d3.scale.log(10);
      else
        this.yScale_ = d3.scale.linear();
      this.isLogScale_ = isLogScale;
    },

    getYScaleMin_: function(value) {
      return this.isLogScale_ ? 0.1 : 0;
=======
    set isYLogScale(logScale) {
      if (logScale)
        this.yScale_ = d3.scale.log(10);
      else
        this.yScale_ = d3.scale.linear();
      this.isYLogScale_ = logScale;
    },

    getYScaleMin_: function() {
      return this.isYLogScale_ ? 0.1 : 0;
    },

    getYScaleDomain_: function(minValue, maxValue) {
      if (this.isYLogScale_)
        return [this.getYScaleMin_(), maxValue];
      return [Math.min(minValue, this.getYScaleMin_()), maxValue];
>>>>>>> ee6c0303
    },

    getSampleWidth_: function(data, index, leftSide) {
      var leftIndex, rightIndex;
      if (leftSide) {
        leftIndex = Math.max(index - 1, 0);
        rightIndex = index;
      } else {
        leftIndex = index;
        rightIndex = Math.min(index + 1, data.length - 1);
      }
      var leftWidth = this.getXForDatum_(data[index], index) -
        this.getXForDatum_(data[leftIndex], leftIndex);
      var rightWidth = this.getXForDatum_(data[rightIndex], rightIndex) -
        this.getXForDatum_(data[index], index);
      return leftWidth * 0.5 + rightWidth * 0.5;
    },

    getLegendKeys_: function() {
      if (this.seriesKeys_ &&
          this.seriesKeys_.length > 1)
        return this.seriesKeys_.slice();
      return [];
    },

    updateSeriesKeys_: function() {
      // Accumulate the keys on each data point.
      var keySet = {};
      this.data_.forEach(function(datum) {
        Object.keys(datum).forEach(function(key) {
          if (this.isDatumFieldSeries_(key))
            keySet[key] = true;
        }, this);
      }, this);
      this.seriesKeys_ = Object.keys(keySet);
    },

    isDatumFieldSeries_: function(fieldName) {
      throw new Error('Not implemented');
    },

    getXForDatum_: function(datum, index) {
      throw new Error('Not implemented');
    },

    updateScales_: function() {
      if (this.data_.length === 0)
        return;

      var width = this.chartAreaSize.width;
      var height = this.chartAreaSize.height;

      // X.
      this.xScale_.range([0, width]);
      this.xScale_.domain(d3.extent(this.data_, this.getXForDatum_.bind(this)));

      // Y.
      var yRange = new tr.b.Range();
      this.data_.forEach(function(datum) {
        this.seriesKeys_.forEach(function(key) {
          // Allow for sparse data
          if (datum[key] !== undefined)
            yRange.addValue(datum[key]);
        });
      }, this);

      this.yScale_.range([height, 0]);
      this.yScale_.domain([yRange.min, yRange.max]);
    },

    updateBrushContents_: function(brushSel) {
      brushSel.selectAll('*').remove();
    },

    updateXAxis_: function(xAxis) {
      xAxis.selectAll('*').remove();
      xAxis[0][0].style.opacity = 0;
      xAxis.attr('transform', 'translate(0,' + this.chartAreaSize.height + ')')
        .call(d3.svg.axis()
              .scale(this.xScale_)
              .orient('bottom'));
      window.requestAnimationFrame(function() {
        var previousRight = undefined;
        xAxis.selectAll('.tick')[0].forEach(function(tick) {
          var currentLeft = tick.transform.baseVal[0].matrix.e;
          if ((previousRight === undefined) ||
              (currentLeft > (previousRight + 3))) {
            var currentWidth = tick.getBBox().width;
            previousRight = currentLeft + currentWidth;
          } else {
            tick.style.opacity = 0;
          }
        });
        xAxis[0][0].style.opacity = 1;
      });
    },

    getMargin_: function() {
      var margin = ChartBase.prototype.getMargin_.call(this);
      margin.left = this.leftMargin_;
      return margin;
    },

    updateYAxis_: function(yAxis) {
      yAxis.selectAll('*').remove();
      yAxis[0][0].style.opacity = 0;

<<<<<<< HEAD
      if (this.isLogScale_) {
        var largest_bin = 0;
        for (var i = 0; i < this.data_.length; i++) {
          largest_bin = Math.max(largest_bin, this.data_[i].y);
        }
        if (largest_bin == 0)
          return;
        var ticks_needed = Math.ceil(
            Math.log(largest_bin) / Math.log(10)) + 1;
        var tick_values = [];
        for (var i = 0; i < ticks_needed; i++) {
          tick_values.push(Math.pow(10, i));
        }

        tick_values[tick_values.length - 1] = largest_bin;

        yAxis.call(d3.svg.axis()
          .scale(this.yScale_)
          .tickValues(tick_values)
          .tickFormat(function(d) {
            return d;
          })
          .orient('left'));
      } else {
        yAxis.call(d3.svg.axis()
          .scale(this.yScale_)
          .orient('left'));
      }
=======
      var axisModifier = d3.svg.axis()
        .scale(this.yScale_)
        .orient('left');

      if (this.isYLogScale_) {
        var dataBySeriesKey = this.getDataBySeriesKey_();
        var largestBin = 0;
        tr.b.iterItems(dataBySeriesKey, function(series, values) {
          for (var i = 0; i < values.length; i++) {
            largestBin = Math.max(largestBin, values[i][series]);
          }
        });
        if (largestBin == 0)
          return;
        var ticksNeeded = Math.ceil(
            Math.log(largestBin) / Math.log(10)) + 1;
        var tickValues = [];
        for (var i = 0; i < ticksNeeded; i++) {
          tickValues.push(Math.pow(10, i));
        }

        tickValues[tickValues.length - 1] = largestBin;

        axisModifier = axisModifier
          .tickValues(tickValues)
          .tickFormat(function(d) {
            return d;
          });
      }

      yAxis.call(axisModifier);

>>>>>>> ee6c0303
      window.requestAnimationFrame(function() {
        var previousTop = undefined;
        var leftMargin = 0;
        yAxis.selectAll('.tick')[0].forEach(function(tick) {
          var bbox = tick.getBBox();
          leftMargin = Math.max(leftMargin, bbox.width);
          var currentTop = tick.transform.baseVal[0].matrix.f;
          var currentBottom = currentTop + bbox.height;
          if ((previousTop === undefined) ||
              (previousTop > (currentBottom + 3))) {
            previousTop = currentTop;
          } else {
            tick.style.opacity = 0;
          }
        });
        if (leftMargin > this.leftMargin_) {
          this.leftMargin_ = leftMargin;
          this.updateContents_();
        } else {
          yAxis[0][0].style.opacity = 1;
        }
      }.bind(this));
    },

    updateContents_: function() {
      ChartBase.prototype.updateContents_.call(this);
      var chartAreaSel = d3.select(this.chartAreaElement);
      this.updateXAxis_(chartAreaSel.select('.x.axis'));
      this.updateYAxis_(chartAreaSel.select('.y.axis'));
      this.updateBrushContents_(chartAreaSel.select('#brushes'));
      this.updateDataContents_(chartAreaSel.select('#series'));
    },

    updateDataContents_: function(seriesSel) {
      throw new Error('Not implemented');
    },

    /**
     * Returns a map of series key to the data for that series.
     *
     * Example:
     * // returns {y: [{x: 1, y: 1}, {x: 3, y: 3}], z: [{x: 2, z: 2}]}
     * this.data_ = [{x: 1, y: 1}, {x: 2, z: 2}, {x: 3, y: 3}];
     * this.getDataBySeriesKey_();
     * @return {Object} A map of series data by series key.
     */
    getDataBySeriesKey_: function() {
      var dataBySeriesKey = {};
      this.seriesKeys_.forEach(function(seriesKey) {
        dataBySeriesKey[seriesKey] = [];
      });

      this.data_.forEach(function(multiSeriesDatum, index) {
        var x = this.getXForDatum_(multiSeriesDatum, index);

        d3.keys(multiSeriesDatum).forEach(function(seriesKey) {
          // Skip 'x' - it's not a series
          if (seriesKey === 'x')
            return;

          if (multiSeriesDatum[seriesKey] === undefined)
            return;

          var singleSeriesDatum = {x: x};
          singleSeriesDatum[seriesKey] = multiSeriesDatum[seriesKey];
          dataBySeriesKey[seriesKey].push(singleSeriesDatum);
        });
      }, this);

      return dataBySeriesKey;
    },

    getDataPointAtClientPoint_: function(clientX, clientY) {
      var rect = this.getBoundingClientRect();
      var margin = this.margin;
      var x = clientX - rect.left - margin.left;
      var y = clientY - rect.top - margin.top;
      x = this.xScale_.invert(x);
      y = this.yScale_.invert(y);
      x = tr.b.clamp(x, this.xScale_.domain()[0], this.xScale_.domain()[1]);
      y = tr.b.clamp(y, this.yScale_.domain()[0], this.yScale_.domain()[1]);
      return {x: x, y: y};
    },

    prepareDataEvent_: function(mouseEvent, dataEvent) {
      var dataPoint = this.getDataPointAtClientPoint_(
          mouseEvent.clientX, mouseEvent.clientY);
      dataEvent.x = dataPoint.x;
      dataEvent.y = dataPoint.y;
    },

    onMouseDown_: function(mouseEvent) {
      tr.ui.b.trackMouseMovesUntilMouseUp(
          this.onMouseMove_.bind(this, mouseEvent.button),
          this.onMouseUp_.bind(this, mouseEvent.button));
      mouseEvent.preventDefault();
      mouseEvent.stopPropagation();
      var dataEvent = new tr.b.Event('item-mousedown');
      dataEvent.button = mouseEvent.button;
      this.classList.add('updating-brushing-state');
      this.prepareDataEvent_(mouseEvent, dataEvent);
      this.dispatchEvent(dataEvent);
    },

    onMouseMove_: function(button, mouseEvent) {
      if (mouseEvent.buttons !== undefined) {
        mouseEvent.preventDefault();
        mouseEvent.stopPropagation();
      }
      var dataEvent = new tr.b.Event('item-mousemove');
      dataEvent.button = button;
      this.prepareDataEvent_(mouseEvent, dataEvent);
      this.dispatchEvent(dataEvent);
    },

    onMouseUp_: function(button, mouseEvent) {
      mouseEvent.preventDefault();
      mouseEvent.stopPropagation();
      var dataEvent = new tr.b.Event('item-mouseup');
      dataEvent.button = button;
      this.prepareDataEvent_(mouseEvent, dataEvent);
      this.dispatchEvent(dataEvent);
      this.classList.remove('updating-brushing-state');
    }
  };

  return {
    ChartBase2D: ChartBase2D
  };
});
</script><|MERGE_RESOLUTION|>--- conflicted
+++ resolved
@@ -35,11 +35,7 @@
       this.classList.add('chart-base-2d');
       this.xScale_ = d3.scale.linear();
       this.yScale_ = d3.scale.linear();
-<<<<<<< HEAD
-      this.logScale_ = false;
-=======
       this.isYLogScale_ = false;
->>>>>>> ee6c0303
 
       this.data_ = [];
       this.seriesKeys_ = [];
@@ -76,18 +72,6 @@
       this.updateContents_();
     },
 
-<<<<<<< HEAD
-    setLogScale: function(isLogScale) {
-      if (isLogScale)
-        this.yScale_ = d3.scale.log(10);
-      else
-        this.yScale_ = d3.scale.linear();
-      this.isLogScale_ = isLogScale;
-    },
-
-    getYScaleMin_: function(value) {
-      return this.isLogScale_ ? 0.1 : 0;
-=======
     set isYLogScale(logScale) {
       if (logScale)
         this.yScale_ = d3.scale.log(10);
@@ -104,7 +88,6 @@
       if (this.isYLogScale_)
         return [this.getYScaleMin_(), maxValue];
       return [Math.min(minValue, this.getYScaleMin_()), maxValue];
->>>>>>> ee6c0303
     },
 
     getSampleWidth_: function(data, index, leftSide) {
@@ -212,38 +195,7 @@
       yAxis.selectAll('*').remove();
       yAxis[0][0].style.opacity = 0;
 
-<<<<<<< HEAD
-      if (this.isLogScale_) {
-        var largest_bin = 0;
-        for (var i = 0; i < this.data_.length; i++) {
-          largest_bin = Math.max(largest_bin, this.data_[i].y);
-        }
-        if (largest_bin == 0)
-          return;
-        var ticks_needed = Math.ceil(
-            Math.log(largest_bin) / Math.log(10)) + 1;
-        var tick_values = [];
-        for (var i = 0; i < ticks_needed; i++) {
-          tick_values.push(Math.pow(10, i));
-        }
-
-        tick_values[tick_values.length - 1] = largest_bin;
-
-        yAxis.call(d3.svg.axis()
-          .scale(this.yScale_)
-          .tickValues(tick_values)
-          .tickFormat(function(d) {
-            return d;
-          })
-          .orient('left'));
-      } else {
-        yAxis.call(d3.svg.axis()
-          .scale(this.yScale_)
-          .orient('left'));
-      }
-=======
       var axisModifier = d3.svg.axis()
-        .scale(this.yScale_)
         .orient('left');
 
       if (this.isYLogScale_) {
@@ -274,7 +226,6 @@
 
       yAxis.call(axisModifier);
 
->>>>>>> ee6c0303
       window.requestAnimationFrame(function() {
         var previousTop = undefined;
         var leftMargin = 0;
