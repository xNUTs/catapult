--- conflicted
+++ resolved
@@ -84,12 +84,8 @@
         var samples = selection.getEventsOrganizedByBaseType().sample;
 
         samples.forEach(function(sample) {
-<<<<<<< HEAD
-          root.addStackTrace(sample.stackTrace, 1, false /* self */);
-=======
           builder.addPath([sample.getUserFriendlyStackTrace().reverse()],
               1, tr.b.MultiDimensionalViewBuilder.ValueKind.SELF);
->>>>>>> 5652482e
         });
         root.finalizeTotalSizes();
 
