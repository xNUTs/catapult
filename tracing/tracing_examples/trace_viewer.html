--- conflicted
+++ resolved
@@ -53,11 +53,7 @@
   var selectEl;
 
   function loadTraces(filenames, onTracesLoaded) {
-<<<<<<< HEAD
-    Timing.markTimeBegin('loadTraces');
-=======
     var loadTracesMakedTimer = Timing.mark('TraceImport', 'loadTraces');
->>>>>>> 5652482e
     var traces = [];
     for (var i = 0; i < filenames.length; i++) {
       traces.push(undefined);
@@ -69,11 +65,7 @@
         traces[i] = trace;
         numTracesPending--;
         if (numTracesPending == 0) {
-<<<<<<< HEAD
-          Timing.markTimeEnd('loadTraces');
-=======
           loadTracesMakedTimer.end();
->>>>>>> 5652482e
           onTracesLoaded(filenames, traces);
         }
       });
@@ -86,12 +78,8 @@
   }
 
   function createViewFromTraces(filenames, traces) {
-<<<<<<< HEAD
-    Timing.markTimeBegin('createViewFromTraces');
-=======
     var createViewFromTracesTimer = Timing.mark(
         'TraceImport', 'createViewFromTraces');
->>>>>>> 5652482e
     var m = new tr.Model();
 
     var trackDetailedModelStatsEl =
@@ -108,22 +96,14 @@
         timelineViewEl.updateDocumentFavicon();
         timelineViewEl.globalMode = true;
         timelineViewEl.viewTitle = '';
-<<<<<<< HEAD
-        Timing.markTimeEnd('createViewFromTraces');
-=======
         createViewFromTracesTimer.end();
->>>>>>> 5652482e
       },
       function(err) {
         var overlay = new tr.ui.b.Overlay();
         overlay.textContent = tr.b.normalizeException(err).message;
         overlay.title = 'Import error';
         overlay.visible = true;
-<<<<<<< HEAD
-        Timing.markTimeEnd('createViewFromTraces');
-=======
         createViewFromTracesTimer.end();
->>>>>>> 5652482e
       });
   }
 
@@ -165,11 +145,7 @@
   window.addEventListener('hashchange', onHashChange);
 
   function onLoad() {
-<<<<<<< HEAD
-    Timing.markTimeBegin('onLoad');
-=======
     var onLoadTimer = Timing.mark('TraceImport', 'onLoad');
->>>>>>> 5652482e
     timelineViewEl = document.querySelector('tr-ui-timeline-view');
     timelineViewEl.globalMode = true;
 
@@ -194,9 +170,6 @@
       } else {
         onHashChange();
       }
-<<<<<<< HEAD
-    }).then(Timing.markTimeEnd.call(this, 'onLoad'));
-=======
     }).then(onLoadTimer.end.call(this));
 
     var trackDetailedModelStatsEl = tr.ui.b.createCheckBox(
@@ -206,7 +179,6 @@
         onHashChange);
     trackDetailedModelStatsEl.id = 'track-detailed-model-stats';
     timelineViewEl.leftControls.appendChild(trackDetailedModelStatsEl);
->>>>>>> 5652482e
   }
 
   window.addEventListener('load', onLoad);
